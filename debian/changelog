<<<<<<< HEAD
mpv (0.7.1-1+ffmpeg) experimental; urgency=medium

  * Build against ffmpeg

 -- Alessandro Ghedini <ghedo@debian.org>  Wed, 03 Dec 2014 10:57:40 +0100
=======
mpv (0.7.2-1) unstable; urgency=medium

  * New upstream release
    - Enable ytdl_hook script by default (Closes: #772472)
  * Enable joystick support (Closes: #773234)

 -- Alessandro Ghedini <ghedo@debian.org>  Sat, 20 Dec 2014 12:31:39 +0100
>>>>>>> 8d6a516b

mpv (0.7.1-1) unstable; urgency=medium

  * New upstream release
  * Update 03_waf.patch to waf 1.8.1
  * Refresh patches
  * Manually set zsh completion install path
  * Remove --nocache option from waf invocation
  * Update libmpv symbols file
  * Drop libquvi support, replaced by built-in Lua script based on youtube-dl
  * Add Recommends on youtube-dl

 -- Alessandro Ghedini <ghedo@debian.org>  Wed, 03 Dec 2014 10:43:28 +0100

mpv (0.6.2-2+ffmpeg) experimental; urgency=medium

  * Build against ffmpeg

 -- Alessandro Ghedini <ghedo@debian.org>  Tue, 28 Oct 2014 16:04:11 +0100

mpv (0.6.2-2) unstable; urgency=medium

  * Re-enable CDDA support via libcdio (Closes: #766725)

 -- Alessandro Ghedini <ghedo@debian.org>  Sat, 25 Oct 2014 15:16:57 +0200

mpv (0.6.2-1+ffmpeg) experimental; urgency=medium

  * Build against ffmpeg

 -- Alessandro Ghedini <ghedo@debian.org>  Fri, 24 Oct 2014 21:21:26 +0200

mpv (0.6.2-1) unstable; urgency=medium

  * New upstream release

 -- Alessandro Ghedini <ghedo@debian.org>  Fri, 24 Oct 2014 21:16:49 +0200

mpv (0.6.1-1+ffmpeg) experimental; urgency=medium

  * Build against ffmpeg

 -- Alessandro Ghedini <ghedo@debian.org>  Sun, 12 Oct 2014 14:48:59 +0200

mpv (0.6.1-1) unstable; urgency=medium

  * New upstream release
    - Fix the autodetection of the input format in the vf_stereo3d filter
      (Closes: #763904)
    - Don't create 0x0 windows on X11 (Closes: #764419)
  * Remove unused build deps
  * Enable support for xrandr
  * Bump Standards-Version to 3.9.6 (no changes needed)
  * Don't install input configuration files as examples (they are now installed
    by the upstream build system as normal documentation)

 -- Alessandro Ghedini <ghedo@debian.org>  Sun, 12 Oct 2014 14:39:57 +0200

mpv (0.6.0-1+ffmpeg) experimental; urgency=medium

  * Build against ffmpeg (Closes: #763736)

 -- Alessandro Ghedini <ghedo@debian.org>  Sat, 04 Oct 2014 17:42:04 +0200

mpv (0.6.0-1) unstable; urgency=medium

  * New upstream release
    - Add video/ogg to the list of supported MIME types in the *.desktop file
      (Closes: #763173)
  * Switch to libjpeg-turbo (Closes: #763484)

 -- Alessandro Ghedini <ghedo@debian.org>  Tue, 30 Sep 2014 21:15:03 +0200

mpv (0.5.4-1) unstable; urgency=medium

  * New upstream release
    - Rebuild should fix warnings regarding libav libraries versions
      (Closes: #762229)

 -- Alessandro Ghedini <ghedo@debian.org>  Tue, 23 Sep 2014 21:37:19 +0200

mpv (0.5.3-1) unstable; urgency=medium

  * New upstream release
  * Fix wildcard-matches-nothing-in-dep5-copyright

 -- Alessandro Ghedini <ghedo@debian.org>  Wed, 10 Sep 2014 20:05:33 +0200

mpv (0.5.1-1) unstable; urgency=medium

  * New upstream release

 -- Alessandro Ghedini <ghedo@debian.org>  Wed, 27 Aug 2014 11:05:35 +0200

mpv (0.5.0-1) unstable; urgency=medium

  * New upstream release
  * Update path of example Lua scripts
  * Refresh 02_fix-config-path.patch
  * Update *.symbols file

 -- Alessandro Ghedini <ghedo@debian.org>  Tue, 12 Aug 2014 11:52:56 +0200

mpv (0.4.2-1) unstable; urgency=medium

  * New upstream release
    - Include point releases too in the release notes (Closes: #722997)

 -- Alessandro Ghedini <ghedo@debian.org>  Sat, 26 Jul 2014 12:29:29 +0200

mpv (0.4.1-1) unstable; urgency=medium

  * New upstream release

 -- Alessandro Ghedini <ghedo@debian.org>  Fri, 11 Jul 2014 18:11:27 +0200

mpv (0.4.0-1) unstable; urgency=medium

  * New upstream release
  * Refresh 01_desktop-path.patch
  * Refresh 02_fix-config-path.patch
  * Enable shared libmpv client library
  * Make mpv Multi-Arch: foreign
  * Add mpv-dbg package as well
  * Disable libpostproc support (ffmpeg's libpostproc is needed)
  * Install Lua scripting examples
  * Disable cdda support
  * Bump lcms2 versioned Build-Depends
  * Build and install zsh completion script
  * Install upstream release notes as changelog (Closes: #722997)

 -- Alessandro Ghedini <ghedo@debian.org>  Wed, 25 Jun 2014 21:10:18 +0200

mpv (0.3.11-1) unstable; urgency=medium

  * New upstream release
  * Drop gcc-4.8 Build-Depends for sparc (Closes: #751321)

 -- Alessandro Ghedini <ghedo@debian.org>  Sun, 15 Jun 2014 14:35:14 +0200

mpv (0.3.10-2) unstable; urgency=medium

  * Switch to Lua 5.2

 -- Alessandro Ghedini <ghedo@debian.org>  Wed, 28 May 2014 21:45:06 +0200

mpv (0.3.10-1) unstable; urgency=medium

  * New upstream release
  * Enable support for libavdevice

 -- Alessandro Ghedini <ghedo@debian.org>  Sun, 25 May 2014 14:59:56 +0200

mpv (0.3.9-2) unstable; urgency=low

  [ Reinhard Tartler ]
  * Merge branch experimental

  [ Alessandro Ghedini ]
  * Remove forced gcc-4.8 build depends on powerpc
  * Rebuild against libav10

 -- Alessandro Ghedini <ghedo@debian.org>  Mon, 12 May 2014 12:06:15 +0200

mpv (0.3.9-1) unstable; urgency=medium

  * New upstream release

 -- Alessandro Ghedini <ghedo@debian.org>  Wed, 30 Apr 2014 13:28:31 +0200

mpv (0.3.8-1) unstable; urgency=medium

  * New upstream release

 -- Alessandro Ghedini <ghedo@debian.org>  Fri, 18 Apr 2014 10:56:21 +0200

mpv (0.3.7-1) unstable; urgency=medium

  * New upstream release
  * Enable all hardening options.
    Thanks to Simon Ruderich for the patch (Closes: #741439)

 -- Alessandro Ghedini <ghedo@debian.org>  Sun, 30 Mar 2014 20:00:42 +0200

mpv (0.3.6-1) unstable; urgency=medium

  * New upstream release
  * Update 03_waf.patch to newer waf version

 -- Alessandro Ghedini <ghedo@debian.org>  Tue, 11 Mar 2014 16:00:20 +0100

mpv (0.3.5-1) unstable; urgency=medium

  * New upstream release

 -- Alessandro Ghedini <ghedo@debian.org>  Wed, 12 Feb 2014 22:56:33 +0100

mpv (0.3.4-1) unstable; urgency=medium

  * New upstream release
  * Refresh patches

 -- Alessandro Ghedini <ghedo@debian.org>  Sat, 01 Feb 2014 12:20:29 +0100

mpv (0.3.3-1+exp1) experimental; urgency=low

  * Rebuild against libav10

 -- Reinhard Tartler <siretart@tauware.de>  Fri, 17 Jan 2014 03:35:15 +0000

mpv (0.3.3-1) unstable; urgency=medium

  * New upstream release

 -- Alessandro Ghedini <ghedo@debian.org>  Thu, 16 Jan 2014 23:34:23 +0100

mpv (0.3.2-1) unstable; urgency=medium

  * New upstream release
  * Default to gcc-4.8 on powerpcspe too (Closes: #733924)

 -- Alessandro Ghedini <ghedo@debian.org>  Mon, 06 Jan 2014 21:19:23 +0100

mpv (0.3.1-1) unstable; urgency=medium

  * New upstream release
  * Drop 04_use-atomic-not-sync.patch (merged upstream)

 -- Alessandro Ghedini <ghedo@debian.org>  Wed, 01 Jan 2014 22:51:36 +0100

mpv (0.3.0-2) unstable; urgency=medium

  * Enable ALSA on Linux only (should fix FTBFS on kfreebsd)
  * Add 04_use-atomic-not-sync.patch to fix FTBFS on mips, powerpc and sparc
    (Closes: #733632)
  * Explicitly use gcc-4.8 on powerpc and sparc
  * Use waf verbose output (shows build commands)

 -- Alessandro Ghedini <ghedo@debian.org>  Tue, 31 Dec 2013 12:38:24 +0100

mpv (0.3.0-1) unstable; urgency=medium

  * New upstream release
    - Fix --vf=expand example in manpage (Closes: #732271)
  * Add 03_waf.patch to provide uncompressed waf scripts and modules
  * Switch to waf build script
  * Drop libmng-dev Build-Depends (not used anymore)
  * Bump Standards-Version to 3.9.5 (no changes needed)
  * Enable support for dvdnav
  * Install more docs

 -- Alessandro Ghedini <ghedo@debian.org>  Sun, 29 Dec 2013 20:04:26 +0100

mpv (0.2.4-2) unstable; urgency=medium

  * Use /etc/mpv instead of /usr/etc/mpv for configuration (Closes: #732214)
    - Add 02_fix-config-path.patch to update the manpage regarding
      config directories

 -- Alessandro Ghedini <ghedo@debian.org>  Sun, 15 Dec 2013 19:31:51 +0100

mpv (0.2.4-1) unstable; urgency=low

  * New upstream release

 -- Alessandro Ghedini <ghedo@debian.org>  Sun, 01 Dec 2013 22:37:02 +0100

mpv (0.2.3-1) unstable; urgency=low

  * New upstream release

 -- Alessandro Ghedini <ghedo@debian.org>  Fri, 08 Nov 2013 11:34:14 +0100

mpv (0.2.2-1) unstable; urgency=low

  * New upstream release
  * Use absolute paths for (Try)Exec in mpv.desktop (Closes: #728149)

 -- Alessandro Ghedini <ghedo@debian.org>  Sun, 03 Nov 2013 12:01:35 +0100

mpv (0.2.1-1) unstable; urgency=low

  * New upstream release
  * Drop 01_spelling.patch (merged upstream)

 -- Alessandro Ghedini <ghedo@debian.org>  Sun, 20 Oct 2013 17:04:17 +0200

mpv (0.2.0-1) unstable; urgency=low

  * New upstream release
  * Install sample configuration files as examples
  * Enable Lua scripting support
  * Remove copyright for talloc (not used anymore)
  * Update installed docs list
  * Update 01_spelling.patch
  * Enable VAAPI support

 -- Alessandro Ghedini <ghedo@debian.org>  Wed, 16 Oct 2013 12:38:59 +0200

mpv (0.1.7-1) unstable; urgency=low

  * New upstream release
  * Do not use python3 version of python-docutils
    (it seems to be having some trouble on the buildd)

 -- Alessandro Ghedini <ghedo@debian.org>  Sat, 21 Sep 2013 11:39:51 +0200

mpv (0.1.6-1) unstable; urgency=low

  * New upstream release
  * Add 01_spelling.patch to fix spelling error found by lintian

 -- Alessandro Ghedini <ghedo@debian.org>  Sat, 14 Sep 2013 15:36:57 +0200

mpv (0.1.5-1) unstable; urgency=low

  [ Andreas Boll ]
  * Restrict wayland support to linux-any
  * Fix Vcs-Browser url

  [ Alessandro Ghedini ]
  * New upstream release

 -- Alessandro Ghedini <ghedo@debian.org>  Sat, 07 Sep 2013 12:01:58 +0200

mpv (0.1.4-1) unstable; urgency=low

  * New upstream release

 -- Alessandro Ghedini <ghedo@debian.org>  Mon, 02 Sep 2013 13:10:37 +0200

mpv (0.1.3-1) unstable; urgency=low

  * New upstream release
  * Enable libpostproc support
  * Tighten Build-Depends on libav libraries

 -- Alessandro Ghedini <ghedo@debian.org>  Sun, 25 Aug 2013 10:49:15 +0200

mpv (0.1.0-1) unstable; urgency=low

  * Initial release (Closes: #719654)

 -- Alessandro Ghedini <ghedo@debian.org>  Wed, 14 Aug 2013 12:28:04 +0200<|MERGE_RESOLUTION|>--- conflicted
+++ resolved
@@ -1,10 +1,9 @@
-<<<<<<< HEAD
-mpv (0.7.1-1+ffmpeg) experimental; urgency=medium
+mpv (0.7.2-1+ffmpeg) UNRELEASED; urgency=medium
 
   * Build against ffmpeg
 
  -- Alessandro Ghedini <ghedo@debian.org>  Wed, 03 Dec 2014 10:57:40 +0100
-=======
+
 mpv (0.7.2-1) unstable; urgency=medium
 
   * New upstream release
@@ -12,7 +11,12 @@
   * Enable joystick support (Closes: #773234)
 
  -- Alessandro Ghedini <ghedo@debian.org>  Sat, 20 Dec 2014 12:31:39 +0100
->>>>>>> 8d6a516b
+
+mpv (0.7.1-1+ffmpeg) experimental; urgency=medium
+
+  * Build against ffmpeg
+
+ -- Alessandro Ghedini <ghedo@debian.org>  Wed, 03 Dec 2014 10:57:40 +0100
 
 mpv (0.7.1-1) unstable; urgency=medium
 
