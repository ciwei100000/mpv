<<<<<<< HEAD
mpv (0.6.2-1+ffmpeg) experimental; urgency=medium

  * Build against ffmpeg

 -- Alessandro Ghedini <ghedo@debian.org>  Fri, 24 Oct 2014 21:21:26 +0200
=======
mpv (0.6.2-2) unstable; urgency=medium

  * Re-enable CDDA support via libcdio (Closes: #766725)

 -- Alessandro Ghedini <ghedo@debian.org>  Sat, 25 Oct 2014 15:16:57 +0200
>>>>>>> 5d94cc7c

mpv (0.6.2-1) unstable; urgency=medium

  * New upstream release

 -- Alessandro Ghedini <ghedo@debian.org>  Fri, 24 Oct 2014 21:16:49 +0200

mpv (0.6.1-1+ffmpeg) experimental; urgency=medium

  * Build against ffmpeg

 -- Alessandro Ghedini <ghedo@debian.org>  Sun, 12 Oct 2014 14:48:59 +0200

mpv (0.6.1-1) unstable; urgency=medium

  * New upstream release
    - Fix the autodetection of the input format in the vf_stereo3d filter
      (Closes: #763904)
    - Don't create 0x0 windows on X11 (Closes: #764419)
  * Remove unused build deps
  * Enable support for xrandr
  * Bump Standards-Version to 3.9.6 (no changes needed)
  * Don't install input configuration files as examples (they are now installed
    by the upstream build system as normal documentation)

 -- Alessandro Ghedini <ghedo@debian.org>  Sun, 12 Oct 2014 14:39:57 +0200

mpv (0.6.0-1+ffmpeg) experimental; urgency=medium

  * Build against ffmpeg (Closes: #763736)

 -- Alessandro Ghedini <ghedo@debian.org>  Sat, 04 Oct 2014 17:42:04 +0200

mpv (0.6.0-1) unstable; urgency=medium

  * New upstream release
    - Add video/ogg to the list of supported MIME types in the *.desktop file
      (Closes: #763173)
  * Switch to libjpeg-turbo (Closes: #763484)

 -- Alessandro Ghedini <ghedo@debian.org>  Tue, 30 Sep 2014 21:15:03 +0200

mpv (0.5.4-1) unstable; urgency=medium

  * New upstream release
    - Rebuild should fix warnings regarding libav libraries versions
      (Closes: #762229)

 -- Alessandro Ghedini <ghedo@debian.org>  Tue, 23 Sep 2014 21:37:19 +0200

mpv (0.5.3-1) unstable; urgency=medium

  * New upstream release
  * Fix wildcard-matches-nothing-in-dep5-copyright

 -- Alessandro Ghedini <ghedo@debian.org>  Wed, 10 Sep 2014 20:05:33 +0200

mpv (0.5.1-1) unstable; urgency=medium

  * New upstream release

 -- Alessandro Ghedini <ghedo@debian.org>  Wed, 27 Aug 2014 11:05:35 +0200

mpv (0.5.0-1) unstable; urgency=medium

  * New upstream release
  * Update path of example Lua scripts
  * Refresh 02_fix-config-path.patch
  * Update *.symbols file

 -- Alessandro Ghedini <ghedo@debian.org>  Tue, 12 Aug 2014 11:52:56 +0200

mpv (0.4.2-1) unstable; urgency=medium

  * New upstream release
    - Include point releases too in the release notes (Closes: #722997)

 -- Alessandro Ghedini <ghedo@debian.org>  Sat, 26 Jul 2014 12:29:29 +0200

mpv (0.4.1-1) unstable; urgency=medium

  * New upstream release

 -- Alessandro Ghedini <ghedo@debian.org>  Fri, 11 Jul 2014 18:11:27 +0200

mpv (0.4.0-1) unstable; urgency=medium

  * New upstream release
  * Refresh 01_desktop-path.patch
  * Refresh 02_fix-config-path.patch
  * Enable shared libmpv client library
  * Make mpv Multi-Arch: foreign
  * Add mpv-dbg package as well
  * Disable libpostproc support (ffmpeg's libpostproc is needed)
  * Install Lua scripting examples
  * Disable cdda support
  * Bump lcms2 versioned Build-Depends
  * Build and install zsh completion script
  * Install upstream release notes as changelog (Closes: #722997)

 -- Alessandro Ghedini <ghedo@debian.org>  Wed, 25 Jun 2014 21:10:18 +0200

mpv (0.3.11-1) unstable; urgency=medium

  * New upstream release
  * Drop gcc-4.8 Build-Depends for sparc (Closes: #751321)

 -- Alessandro Ghedini <ghedo@debian.org>  Sun, 15 Jun 2014 14:35:14 +0200

mpv (0.3.10-2) unstable; urgency=medium

  * Switch to Lua 5.2

 -- Alessandro Ghedini <ghedo@debian.org>  Wed, 28 May 2014 21:45:06 +0200

mpv (0.3.10-1) unstable; urgency=medium

  * New upstream release
  * Enable support for libavdevice

 -- Alessandro Ghedini <ghedo@debian.org>  Sun, 25 May 2014 14:59:56 +0200

mpv (0.3.9-2) unstable; urgency=low

  [ Reinhard Tartler ]
  * Merge branch experimental

  [ Alessandro Ghedini ]
  * Remove forced gcc-4.8 build depends on powerpc
  * Rebuild against libav10

 -- Alessandro Ghedini <ghedo@debian.org>  Mon, 12 May 2014 12:06:15 +0200

mpv (0.3.9-1) unstable; urgency=medium

  * New upstream release

 -- Alessandro Ghedini <ghedo@debian.org>  Wed, 30 Apr 2014 13:28:31 +0200

mpv (0.3.8-1) unstable; urgency=medium

  * New upstream release

 -- Alessandro Ghedini <ghedo@debian.org>  Fri, 18 Apr 2014 10:56:21 +0200

mpv (0.3.7-1) unstable; urgency=medium

  * New upstream release
  * Enable all hardening options.
    Thanks to Simon Ruderich for the patch (Closes: #741439)

 -- Alessandro Ghedini <ghedo@debian.org>  Sun, 30 Mar 2014 20:00:42 +0200

mpv (0.3.6-1) unstable; urgency=medium

  * New upstream release
  * Update 03_waf.patch to newer waf version

 -- Alessandro Ghedini <ghedo@debian.org>  Tue, 11 Mar 2014 16:00:20 +0100

mpv (0.3.5-1) unstable; urgency=medium

  * New upstream release

 -- Alessandro Ghedini <ghedo@debian.org>  Wed, 12 Feb 2014 22:56:33 +0100

mpv (0.3.4-1) unstable; urgency=medium

  * New upstream release
  * Refresh patches

 -- Alessandro Ghedini <ghedo@debian.org>  Sat, 01 Feb 2014 12:20:29 +0100

mpv (0.3.3-1+exp1) experimental; urgency=low

  * Rebuild against libav10

 -- Reinhard Tartler <siretart@tauware.de>  Fri, 17 Jan 2014 03:35:15 +0000

mpv (0.3.3-1) unstable; urgency=medium

  * New upstream release

 -- Alessandro Ghedini <ghedo@debian.org>  Thu, 16 Jan 2014 23:34:23 +0100

mpv (0.3.2-1) unstable; urgency=medium

  * New upstream release
  * Default to gcc-4.8 on powerpcspe too (Closes: #733924)

 -- Alessandro Ghedini <ghedo@debian.org>  Mon, 06 Jan 2014 21:19:23 +0100

mpv (0.3.1-1) unstable; urgency=medium

  * New upstream release
  * Drop 04_use-atomic-not-sync.patch (merged upstream)

 -- Alessandro Ghedini <ghedo@debian.org>  Wed, 01 Jan 2014 22:51:36 +0100

mpv (0.3.0-2) unstable; urgency=medium

  * Enable ALSA on Linux only (should fix FTBFS on kfreebsd)
  * Add 04_use-atomic-not-sync.patch to fix FTBFS on mips, powerpc and sparc
    (Closes: #733632)
  * Explicitly use gcc-4.8 on powerpc and sparc
  * Use waf verbose output (shows build commands)

 -- Alessandro Ghedini <ghedo@debian.org>  Tue, 31 Dec 2013 12:38:24 +0100

mpv (0.3.0-1) unstable; urgency=medium

  * New upstream release
    - Fix --vf=expand example in manpage (Closes: #732271)
  * Add 03_waf.patch to provide uncompressed waf scripts and modules
  * Switch to waf build script
  * Drop libmng-dev Build-Depends (not used anymore)
  * Bump Standards-Version to 3.9.5 (no changes needed)
  * Enable support for dvdnav
  * Install more docs

 -- Alessandro Ghedini <ghedo@debian.org>  Sun, 29 Dec 2013 20:04:26 +0100

mpv (0.2.4-2) unstable; urgency=medium

  * Use /etc/mpv instead of /usr/etc/mpv for configuration (Closes: #732214)
    - Add 02_fix-config-path.patch to update the manpage regarding
      config directories

 -- Alessandro Ghedini <ghedo@debian.org>  Sun, 15 Dec 2013 19:31:51 +0100

mpv (0.2.4-1) unstable; urgency=low

  * New upstream release

 -- Alessandro Ghedini <ghedo@debian.org>  Sun, 01 Dec 2013 22:37:02 +0100

mpv (0.2.3-1) unstable; urgency=low

  * New upstream release

 -- Alessandro Ghedini <ghedo@debian.org>  Fri, 08 Nov 2013 11:34:14 +0100

mpv (0.2.2-1) unstable; urgency=low

  * New upstream release
  * Use absolute paths for (Try)Exec in mpv.desktop (Closes: #728149)

 -- Alessandro Ghedini <ghedo@debian.org>  Sun, 03 Nov 2013 12:01:35 +0100

mpv (0.2.1-1) unstable; urgency=low

  * New upstream release
  * Drop 01_spelling.patch (merged upstream)

 -- Alessandro Ghedini <ghedo@debian.org>  Sun, 20 Oct 2013 17:04:17 +0200

mpv (0.2.0-1) unstable; urgency=low

  * New upstream release
  * Install sample configuration files as examples
  * Enable Lua scripting support
  * Remove copyright for talloc (not used anymore)
  * Update installed docs list
  * Update 01_spelling.patch
  * Enable VAAPI support

 -- Alessandro Ghedini <ghedo@debian.org>  Wed, 16 Oct 2013 12:38:59 +0200

mpv (0.1.7-1) unstable; urgency=low

  * New upstream release
  * Do not use python3 version of python-docutils
    (it seems to be having some trouble on the buildd)

 -- Alessandro Ghedini <ghedo@debian.org>  Sat, 21 Sep 2013 11:39:51 +0200

mpv (0.1.6-1) unstable; urgency=low

  * New upstream release
  * Add 01_spelling.patch to fix spelling error found by lintian

 -- Alessandro Ghedini <ghedo@debian.org>  Sat, 14 Sep 2013 15:36:57 +0200

mpv (0.1.5-1) unstable; urgency=low

  [ Andreas Boll ]
  * Restrict wayland support to linux-any
  * Fix Vcs-Browser url

  [ Alessandro Ghedini ]
  * New upstream release

 -- Alessandro Ghedini <ghedo@debian.org>  Sat, 07 Sep 2013 12:01:58 +0200

mpv (0.1.4-1) unstable; urgency=low

  * New upstream release

 -- Alessandro Ghedini <ghedo@debian.org>  Mon, 02 Sep 2013 13:10:37 +0200

mpv (0.1.3-1) unstable; urgency=low

  * New upstream release
  * Enable libpostproc support
  * Tighten Build-Depends on libav libraries

 -- Alessandro Ghedini <ghedo@debian.org>  Sun, 25 Aug 2013 10:49:15 +0200

mpv (0.1.0-1) unstable; urgency=low

  * Initial release (Closes: #719654)

 -- Alessandro Ghedini <ghedo@debian.org>  Wed, 14 Aug 2013 12:28:04 +0200<|MERGE_RESOLUTION|>--- conflicted
+++ resolved
@@ -1,16 +1,14 @@
-<<<<<<< HEAD
+mpv (0.6.2-2) unstable; urgency=medium
+
+  * Re-enable CDDA support via libcdio (Closes: #766725)
+
+ -- Alessandro Ghedini <ghedo@debian.org>  Sat, 25 Oct 2014 15:16:57 +0200
+
 mpv (0.6.2-1+ffmpeg) experimental; urgency=medium
 
   * Build against ffmpeg
 
  -- Alessandro Ghedini <ghedo@debian.org>  Fri, 24 Oct 2014 21:21:26 +0200
-=======
-mpv (0.6.2-2) unstable; urgency=medium
-
-  * Re-enable CDDA support via libcdio (Closes: #766725)
-
- -- Alessandro Ghedini <ghedo@debian.org>  Sat, 25 Oct 2014 15:16:57 +0200
->>>>>>> 5d94cc7c
 
 mpv (0.6.2-1) unstable; urgency=medium
 
