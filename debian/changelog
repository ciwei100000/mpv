--- conflicted
+++ resolved
@@ -1,10 +1,3 @@
-<<<<<<< HEAD
-mpv (0.8.3-1+ffmpeg) experimental; urgency=medium
-
-  * Build against ffmpeg
-
- -- Alessandro Ghedini <ghedo@debian.org>  Tue, 17 Mar 2015 15:09:51 +0100
-=======
 mpv (0.9.0-1) unstable; urgency=medium
 
   * New upstream release
@@ -16,7 +9,12 @@
   * Update symbols file
 
  -- Alessandro Ghedini <ghedo@debian.org>  Mon, 27 Apr 2015 10:24:25 +0200
->>>>>>> a43613f7
+
+mpv (0.8.3-1+ffmpeg) experimental; urgency=medium
+
+  * Build against ffmpeg
+
+ -- Alessandro Ghedini <ghedo@debian.org>  Tue, 17 Mar 2015 15:09:51 +0100
 
 mpv (0.8.3-1) unstable; urgency=medium
 
