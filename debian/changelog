<<<<<<< HEAD
mpv (0.34.1-1-nonfree) unstable; urgency=medium

  * Merge branch 'debian/0.34.1-1' into ciwei100000

 -- Xuqing Liu <ciwei100000@gmail.com>  Fri, 14 Jan 2022 07:57:18 -0800
=======
mpv (0.35.0-3) unstable; urgency=medium

  * Upload to unstable

 -- Sebastian Ramacher <sramacher@debian.org>  Sun, 27 Nov 2022 18:44:12 +0100

mpv (0.35.0-2) experimental; urgency=medium

  * Team upload
  * debian/control: Add missing dependencies to libmpv-dev

 -- Sebastian Ramacher <sramacher@debian.org>  Sun, 13 Nov 2022 21:45:43 +0100

mpv (0.35.0-1) experimental; urgency=medium

  * Team upload

  [ Debian Janitor ]
  * Set upstream metadata fields: Bug-Submit.

  [ Sebastian Ramacher ]
  * New upstream version 0.35.0 (Closes: #102329)
  * SONAME bump: libmpv1 -> libmpv2
  * debian/: Use meson build system
  * debian/patches:
    - Refresh patches
    - Remove waf patch
  * debian/control:
    - Add libpipewire-0.3-dev to Build-Depends
    - Add libxpresent-dev to Build-Depends
    - Bump Standards-Version
    - Remove youtube-dl recommends
    - Bump required libplacebo-dev version
  * debian/rules:
    - Disable sndio support
    - Fix location of zsh completion
  * debian/copyright: Update copyright holders and years

 -- Sebastian Ramacher <sramacher@debian.org>  Sat, 12 Nov 2022 22:05:00 +0100
>>>>>>> 2864bc8f

mpv (0.34.1-1) unstable; urgency=medium

  * Team upload
  * New upstream version 0.34.1
  * debian/control: Add yt-dpl to Recommends

 -- Sebastian Ramacher <sramacher@debian.org>  Thu, 06 Jan 2022 12:53:19 +0100

mpv (0.34.0-2-nonfree) unstable; urgency=medium

  * Merge branch 'debian/0.34.0-2' into ciwei100000

 -- Xuqing Liu <ciwei100000@gmail.com>  Sun, 5 May 2021 02:38:02 -0800

mpv (0.34.0-2) unstable; urgency=medium

  * Team upload
  * debian/control:
    - Add Build-Depends on libffmpeg-nvenc-dev
    - Add Suggests on libcuda1

 -- Sebastian Ramacher <sramacher@debian.org>  Sun, 21 Nov 2021 20:56:13 +0100

mpv (0.34.0-1) unstable; urgency=medium

  * Team upload
  * New upstream version 0.34.0
  * debian/patches:
    - Refresh patches
    - Remove patches for libplacebo 3.120 support
  * debian/control: Bump Build-Depends versions with upstream requirements

 -- Sebastian Ramacher <sramacher@debian.org>  Sun, 07 Nov 2021 19:23:22 +0100

mpv (0.33.1-1) unstable; urgency=medium

  * Team upload
  * New upstream release (Closes: #982249)
  * debian/control:
    - Bump debhelper compat to 13
    - Bump Standards-Version
    - Add new build dependencies:
      + libmujs-dev (Closes: #956480)
      + libzimg-dev
      + libsixel-dev
      + libplacebo-dev
      + libvulkan-dev
      + spirv-cross
      + libspirv-cross-c-shared-dev
    - Remove unused build dependencies (support removed upstream):
      + libsmbclient-dev (Closes: #834022)
      + libsndio-dev
    - Remove version constraints in B-D already satisfied in bullseye
  * debian/patches:
    - Apply upstream patches to support libplacebo 3.120
    - Refresh patches
  * libmpv1.symbols: Add new symbols
  * debian/rules: Honor number of parallel jobs
  * debian/copyright: Update copyright for new upstream release

 -- Sebastian Ramacher <sramacher@debian.org>  Tue, 07 Sep 2021 11:38:01 +0200

mpv (0.32.0-3-nonfree) unstable; urgency=medium

  * Merge branch 'debian/master' into ciwei100000
    0.32.0-3

 -- ciwei100000 <ciwei100000@gmail.com>  Tue, 4 May 2021 15:44:39 -0700

mpv (0.32.0-3) unstable; urgency=medium

  * debian/patches: Apply upstream fix for CVE-2021-30145 (Closes: #986839)
    Thanks to Jan Ekström.

 -- Sebastian Ramacher <sramacher@debian.org>  Mon, 26 Apr 2021 09:10:40 +0200

mpv (0.32.0-2-nonfree) unstable; urgency=medium

  * Custom Version built with cuda, cuvid, nvdec and nvenc support

 -- ciwei100000 <ciwei100000@gmail.com>  Tue, 11 Aug 2020 20:38:02 -0700

mpv (0.32.0-2) unstable; urgency=medium

  * Bug fix: "unintended code execution vulnerability", thanks to astian
    (Closes: #950816). Patch backported from upstream

 -- Reinhard Tartler <siretart@tauware.de>  Sat, 18 Jul 2020 18:01:43 -0400

mpv (0.32.0-1) unstable; urgency=medium

  [ James Cowgill ]
  * New upstream release.

  * d/copyright: Add updates for 0.32.0.
  * d/control:
    - Update libarchive dependency.
    - Bump standards version to 4.5.0.
  * d/patches: Refresh patches.

  [ Debian Janitor ]
  * Set upstream metadata fields:
    Bug-Database, Repository, Repository-Browse.

 -- James Cowgill <jcowgill@debian.org>  Wed, 29 Jan 2020 01:03:08 +0000

mpv (0.30.0-1) unstable; urgency=medium

  [ James Cowgill ]
  * New upstream release. (Closes: #945367)

  * d/copyright: Updates for 0.30.0.
  * d/control:
    - Use debhelper compat 12.
    - Bump minimum libwayland-dev version.
    - Drop libvulkan-dev.
    - Add build-dependency on libdrm-dev.
    - Bump standards version to 4.4.1.
  * d/libmpv1.symbols:
    - Add new symbols found in 0.30.0.
    - Add Build-Depends-Package field.
  * d/patches:
    - Drop 02_fix-config-path.patch.
    - Refresh patches.
  * d/rules:
    - Drop --enable-zsh-comp.
    - Drop --enable-libdvdread.

  [ Ondřej Nový ]
  * d/control: Use debhelper-compat instead of debian/compat.

 -- James Cowgill <jcowgill@debian.org>  Sun, 24 Nov 2019 17:29:57 +0000

mpv (0.29.1-1) unstable; urgency=medium

  * New upstream release.
  * d/control: Bump standards version to 4.2.1.

 -- James Cowgill <jcowgill@debian.org>  Wed, 03 Oct 2018 10:00:52 +0100

mpv (0.29.0-1) unstable; urgency=medium

  * New upstream release. (Closes: #904629)
    - player: add on_load_fail hook. (Closes: #898576)
    - ytdl_hook: fix single-entry playlists. (Closes: #898279)

  * debian/copyright: Update.
  * debian/libmpv1.symbols: Add new symbols.
  * debian/patches:
    - Drop 04_waf-pie.patch - hopefully not needed in recent GCC.
    - Drop 08_waf-python3.7.patch - applied in new waf.
    - Rewrite patch description for 06_ffmpeg-abi.patch.
    - Refresh patches.
  * debian/rules:
    - Remove --enable-encoding option.

 -- James Cowgill <jcowgill@debian.org>  Sat, 28 Jul 2018 12:29:32 +0800

mpv (0.28.2-3) unstable; urgency=medium

  * Upload to unstable.

 -- James Cowgill <jcowgill@debian.org>  Wed, 18 Jul 2018 12:00:43 +0100

mpv (0.28.2-2) experimental; urgency=medium

  * debian/control:
    - Add missing build-dependency on wayland-protocols.
      Thanks to Laurent Bigonville for reporting! (Closes: #903887)
    - Bump standards version to 4.1.5.
  * debian/patches:
    - Add patch to fix FTBFS with Python 3.7 as the default python3.
      (Closes: #903610)

 -- James Cowgill <jcowgill@debian.org>  Mon, 16 Jul 2018 22:13:05 +0100

mpv (0.28.2-1) experimental; urgency=medium

  * New upstream bugfix release.
    - Also whitelist subtitle URLs in youtube-dl hook. (Closes: #890410)

  * debian/rules:
    - Build-Depend on ffmpeg 4.0. (Closes: #898080)
  * debian/patches:
    - Drop patch for CVE-2018-6360 - fixed upstream.
    - Fix typo in 06_ffmpeg-abi.patch description.

 -- James Cowgill <jcowgill@debian.org>  Sun, 06 May 2018 23:20:25 +0100

mpv (0.28.0-1) experimental; urgency=medium

  * New upstream release.

  * debian/compat:
    - Use debhelper 11.
  * debian/control:
    - Set Maintainer to debian-multimedia@l.d.o.
    - Switch Vcs URLs to salsa.debian.org.
    - Drop unused dependency on libavresample-dev.
    - Add dependencies on libarchive-dev and libvulkan-dev.
    - Bump ffmpeg dependencies to 3.5.
    - Set Rules-Requires-Root: no.
    - Bump standards to 4.1.3.
  * debian/copyright:
    - Update for 0.28.
    - Use secure copyright format URL.
  * debian/patches:
    - Drop vaapi patch applied upstream.
    - Add patch for CVE-2018-6360. (Closes: #888654)
    - Refresh other patches.

 -- James Cowgill <jcowgill@debian.org>  Sun, 04 Feb 2018 12:53:27 +0100

mpv (0.27.0-2) unstable; urgency=medium

  * debian/control:
    - Bump standards version to 4.1.1 (no changes).
  * debian/patches:
    - Add upstream patch to fix FTBFS with libva 2.0. (Closes: #879057)

 -- James Cowgill <jcowgill@debian.org>  Sat, 21 Oct 2017 13:35:54 +0100

mpv (0.27.0-1) unstable; urgency=medium

  * New upstream release.

  * debian/control:
    - Bump standards version to 4.1.0 (no changes).
  * debian/copyright:
    - Update copyright.
  * debian/patches:
    - Refresh.
  * debian/rules:
    - Re-enable DVB. (Closes: #873294)
    - Run waf using python3 instead of python2.

 -- James Cowgill <jcowgill@debian.org>  Fri, 15 Sep 2017 09:37:24 +0100

mpv (0.26.0-3) unstable; urgency=medium

  * Bump ffmpeg build dependency to >= 3.3.
    - Should fix hardware decoding in 0.26.0. (Closes: #869093)

 -- James Cowgill <jcowgill@debian.org>  Wed, 26 Jul 2017 22:55:30 +0100

mpv (0.26.0-2) unstable; urgency=medium

  * debian/control, debian/rules:
    - Remove --enable-tv option and drop libv4l-dev build dependency. This
      functionality is now provided through ffmpeg.
  * debian/patches/07_io-stdin-used.patch:
    - Add _IO_stdin_used to mpv version script. Should fix FTBFS on alpha,
      mips* and powerpc*.

 -- James Cowgill <jcowgill@debian.org>  Fri, 21 Jul 2017 10:03:53 +0100

mpv (0.26.0-1) unstable; urgency=medium

  * New upstream release.
    - Fixes unfinished --audio-spdif sentence in the manpage.
      (Closes: #864908)

  * debian/copyright:
    - Update d/copyright and list of GPL-2 files.
    - Clarify license of distributed binaries is GPL-3+.
  * debian/patches:
    - Refresh patches.
    - Update waf to 1.9.8.
  * debian/rules:
    - Reformat and sort configure options in d/rules.
    - Fix DEB_HOST_MULTIARCH when d/rules is invoked directly.
    - Enable libsmbclient and tv (disabled upstream).

 -- James Cowgill <jcowgill@debian.org>  Wed, 19 Jul 2017 14:59:54 +0100

mpv (0.25.0-3) unstable; urgency=medium

  * debian/control:
    - Drop mplayer2 transitional package.
    - Build-Depend on libcaca-dev. (Closes: #865517)

 -- James Cowgill <jcowgill@debian.org>  Thu, 22 Jun 2017 12:19:08 +0100

mpv (0.25.0-2) unstable; urgency=medium

  * Upload to unstable.

  * debian/control:
    - Drop build dependencies on libenca-dev and libguess-dev.
      Thanks to Yuriy M. Kaminskiy
    - Bump standards to 4.0.0 (no changes required).

 -- James Cowgill <jcowgill@debian.org>  Mon, 19 Jun 2017 09:11:40 +0100

mpv (0.25.0-1) experimental; urgency=medium

  * New upstream release.

  * debian/compat:
    - Use debhelper compat 10.
  * debian/copyright:
    - Update various files which were relicensed from GPL to LGPL.
  * debian/patches:
    - Refresh.
  * debian/rules:
    - Re-enable dvd functionality which was disabled by default upstream.

 -- James Cowgill <jcowgill@debian.org>  Wed, 26 Apr 2017 21:34:39 +0100

mpv (0.24.0-1) experimental; urgency=medium

  * New upstream release.
    - Fixes segfaults on TV input. (Closes: #853798)

  * debian/control:
    - Enable uchardet for subtitle encoding detection. (Closes: #854788)
  * debian/copyright:
    - Update copyright dates.

 -- James Cowgill <jcowgill@debian.org>  Sun, 12 Feb 2017 21:12:19 +0000

mpv (0.23.0-1) unstable; urgency=medium

  * New upstream release.

  * debian/control:
    - Build-depend on ffmpeg 3.2.2.
    - Use https for the Homepage field.
  * debian/copyright:
    - Update for 0.23.0.
  * debian/patches:
    - Refresh.
    - Use https for BTS links in debian/patches.

 -- James Cowgill <jcowgill@debian.org>  Tue, 27 Dec 2016 23:02:13 +0000

mpv (0.22.0-1) unstable; urgency=medium

  * New upstream release.

  * Refresh patches.
  * Update debian/copyright.

 -- James Cowgill <jcowgill@debian.org>  Sun, 20 Nov 2016 23:13:33 +0000

mpv (0.21.0-2) unstable; urgency=medium

  * Add a transitional package for mplayer2.
    - Add symlinks for mplayer and its man page.
    - Add mplayer2.NEWS.
    - Build-Depend on dpkg-dev >= 1.17 for dpkg-parsechangelog -S.

 -- James Cowgill <jcowgill@debian.org>  Wed, 26 Oct 2016 09:08:05 +0100

mpv (0.21.0-1) unstable; urgency=medium

  * New upstream release.

  * debian/control:
    - Enable GBM and V4L2.
  * debian/libmpv-dev.examples:
    - Drop, contents now included in main mpv manpage.
  * debian/patches:
    - Refresh patches.
    - Drop 01_desktop-path.patch.
  * debian/rules:
    - Remove verbose flag from waf configure.
    - Remove dh_install override and use debian/tmp explicitly in
      mpv.install.

 -- James Cowgill <jcowgill@debian.org>  Thu, 20 Oct 2016 11:43:36 +0100

mpv (0.20.0-1) unstable; urgency=medium

  * New upstream release.

 -- James Cowgill <jcowgill@debian.org>  Sat, 27 Aug 2016 00:20:40 +0100

mpv (0.19.0-1) unstable; urgency=medium

  * New upstream release.
  * Add new mpv_stream_cb_add_ro symbol to libmpv1.symbols.
  * Update debian/copyright.
  * Refresh patches.

 -- James Cowgill <jcowgill@debian.org>  Thu, 25 Aug 2016 22:29:49 +0100

mpv (0.18.1-1) unstable; urgency=medium

  * New upstream release. (Closes: #833713)

  * debian/control:
    - Add myself to the list of uploaders.
    - Enable smbclient support. (LP: #1502533)
  * debian/patches:
    - Suppress ffmpeg version mismatch error. (Closes: #831537)

 -- James Cowgill <jcowgill@debian.org>  Wed, 10 Aug 2016 22:03:00 +0100

mpv (0.18.0-1) unstable; urgency=medium

  * Team upload.

  [ James Cowgill ]
  * New upstream release. (Closes: #815692)
  * debian/control:
    - Use cgit in the Vcs-Browser URL.
  * debian/copyright:
    - GPL-2: sort and add missing files.
    - Add files licensed under the ISC license.

  [ Mateusz Łukasik ]
  * debian/patches:
    - Refresh 01_desktop-path.patch.
    - Remove 05_fix-typo.patch -- included upstream.
    - Add 05_add-keywords.patch to provides keywords by desktop file.
  * debian/control:
    - Bump Standards-Version to 3.9.8.
    - Use secured links for Vcs.
  * Drop mpv-dbg and libmpv-dbg packages.
  * Update debian/copyright.
  * debian/rules:
    - Enable encoding.
  * Update debian/libmpv-dev.examples.

 -- James Cowgill <jcowgill@debian.org>  Tue, 05 Jul 2016 13:53:51 +0200

mpv (0.14.0-1) unstable; urgency=medium

  * New upstream release (Closes: #806183)
  * Fix spelling-error-in-binary

 -- Alessandro Ghedini <ghedo@debian.org>  Sun, 27 Dec 2015 19:27:18 +0100

mpv (0.12.0-1) unstable; urgency=medium

  * New upstream release
    - Restore x11 video output (Closes: #800109)

 -- Alessandro Ghedini <ghedo@debian.org>  Thu, 29 Oct 2015 11:19:56 +0100

mpv (0.11.0-1) unstable; urgency=medium

  * New upstream release
  * Drop ladspa-sdk and libbs2b-dev from Build-Depends
  * Enable sndio audio output (Closes: #798985)
  * Re-enable PIE.
    Thanks to Simon Ruderich for the patch (Closes: #799738)

 -- Alessandro Ghedini <ghedo@debian.org>  Thu, 24 Sep 2015 21:04:07 +0200

mpv (0.10.0-1) unstable; urgency=medium

  * New upstream release
  * Bump versioned Build-Depends for ffmpeg
  * Update waf to v1.8.12
  * Refresh patches
  * Disable PIE to avoid build failure
  * Enable rubberband support (Closes: #797734)

 -- Alessandro Ghedini <ghedo@debian.org>  Fri, 04 Sep 2015 10:52:31 +0200

mpv (0.9.2-1) unstable; urgency=medium

  [ Alessandro Ghedini ]
  * New upstream release
  * Add xdg-utils to Recommends
    xdg-screensaver is used to disable the screen saver.
  * Bump versioned Build-Depends on libav

  [ Jérémy Bobbio ]
  * Stop recording the build date (Closes: #784267)

 -- Alessandro Ghedini <ghedo@debian.org>  Sat, 30 May 2015 15:05:54 +0200

mpv (0.9.1-1) unstable; urgency=medium

  * New upstream release
  * Update 02_fix-config-path.patch

 -- Alessandro Ghedini <ghedo@debian.org>  Sun, 03 May 2015 12:51:14 +0200

mpv (0.9.0-1) unstable; urgency=medium

  * New upstream release
  * Bump required libass version
  * libmpg123 support was dropped upstream
  * LIRC support was dropped upstream
  * Joystick support was dropped upstream
  * Refresh patches
  * Update symbols file

 -- Alessandro Ghedini <ghedo@debian.org>  Mon, 27 Apr 2015 10:24:25 +0200

mpv (0.8.3-1) unstable; urgency=medium

  * New upstream release

 -- Alessandro Ghedini <ghedo@debian.org>  Tue, 17 Mar 2015 14:53:12 +0100

mpv (0.8.2-1) unstable; urgency=medium

  * New upstream release

 -- Alessandro Ghedini <ghedo@debian.org>  Sun, 01 Mar 2015 13:05:37 +0100

mpv (0.8.0-1) unstable; urgency=medium

  * New upstream release
  * Update to waf 1.8.4
  * Don't run clean if no waf is present
  * Refresh patches
  * Update symbols file
  * Only enable joystick support on linux

 -- Alessandro Ghedini <ghedo@debian.org>  Wed, 18 Feb 2015 15:12:55 +0100

mpv (0.7.3-1) unstable; urgency=medium

  * New upstream release
  * Bump version of youtube-dl in Recommends

 -- Alessandro Ghedini <ghedo@debian.org>  Wed, 28 Jan 2015 17:18:43 +0100

mpv (0.7.2-1) unstable; urgency=medium

  * New upstream release
    - Enable ytdl_hook script by default (Closes: #772472)
  * Enable joystick support (Closes: #773234)

 -- Alessandro Ghedini <ghedo@debian.org>  Sat, 20 Dec 2014 12:31:39 +0100

mpv (0.7.1-1) unstable; urgency=medium

  * New upstream release
  * Update 03_waf.patch to waf 1.8.1
  * Refresh patches
  * Manually set zsh completion install path
  * Remove --nocache option from waf invocation
  * Update libmpv symbols file
  * Drop libquvi support, replaced by built-in Lua script based on youtube-dl
  * Add Recommends on youtube-dl

 -- Alessandro Ghedini <ghedo@debian.org>  Wed, 03 Dec 2014 10:43:28 +0100

mpv (0.6.2-2) unstable; urgency=medium

  * Re-enable CDDA support via libcdio (Closes: #766725)

 -- Alessandro Ghedini <ghedo@debian.org>  Sat, 25 Oct 2014 15:16:57 +0200

mpv (0.6.2-1) unstable; urgency=medium

  * New upstream release

 -- Alessandro Ghedini <ghedo@debian.org>  Fri, 24 Oct 2014 21:16:49 +0200

mpv (0.6.1-1) unstable; urgency=medium

  * New upstream release
    - Fix the autodetection of the input format in the vf_stereo3d filter
      (Closes: #763904)
    - Don't create 0x0 windows on X11 (Closes: #764419)
  * Remove unused build deps
  * Enable support for xrandr
  * Bump Standards-Version to 3.9.6 (no changes needed)
  * Don't install input configuration files as examples (they are now installed
    by the upstream build system as normal documentation)

 -- Alessandro Ghedini <ghedo@debian.org>  Sun, 12 Oct 2014 14:39:57 +0200

mpv (0.6.0-1) unstable; urgency=medium

  * New upstream release
    - Add video/ogg to the list of supported MIME types in the *.desktop file
      (Closes: #763173)
  * Switch to libjpeg-turbo (Closes: #763484)

 -- Alessandro Ghedini <ghedo@debian.org>  Tue, 30 Sep 2014 21:15:03 +0200

mpv (0.5.4-1) unstable; urgency=medium

  * New upstream release
    - Rebuild should fix warnings regarding libav libraries versions
      (Closes: #762229)

 -- Alessandro Ghedini <ghedo@debian.org>  Tue, 23 Sep 2014 21:37:19 +0200

mpv (0.5.3-1) unstable; urgency=medium

  * New upstream release
  * Fix wildcard-matches-nothing-in-dep5-copyright

 -- Alessandro Ghedini <ghedo@debian.org>  Wed, 10 Sep 2014 20:05:33 +0200

mpv (0.5.1-1) unstable; urgency=medium

  * New upstream release

 -- Alessandro Ghedini <ghedo@debian.org>  Wed, 27 Aug 2014 11:05:35 +0200

mpv (0.5.0-1) unstable; urgency=medium

  * New upstream release
  * Update path of example Lua scripts
  * Refresh 02_fix-config-path.patch
  * Update *.symbols file

 -- Alessandro Ghedini <ghedo@debian.org>  Tue, 12 Aug 2014 11:52:56 +0200

mpv (0.4.2-1) unstable; urgency=medium

  * New upstream release
    - Include point releases too in the release notes (Closes: #722997)

 -- Alessandro Ghedini <ghedo@debian.org>  Sat, 26 Jul 2014 12:29:29 +0200

mpv (0.4.1-1) unstable; urgency=medium

  * New upstream release

 -- Alessandro Ghedini <ghedo@debian.org>  Fri, 11 Jul 2014 18:11:27 +0200

mpv (0.4.0-1) unstable; urgency=medium

  * New upstream release
  * Refresh 01_desktop-path.patch
  * Refresh 02_fix-config-path.patch
  * Enable shared libmpv client library
  * Make mpv Multi-Arch: foreign
  * Add mpv-dbg package as well
  * Disable libpostproc support (ffmpeg's libpostproc is needed)
  * Install Lua scripting examples
  * Disable cdda support
  * Bump lcms2 versioned Build-Depends
  * Build and install zsh completion script
  * Install upstream release notes as changelog (Closes: #722997)

 -- Alessandro Ghedini <ghedo@debian.org>  Wed, 25 Jun 2014 21:10:18 +0200

mpv (0.3.11-1) unstable; urgency=medium

  * New upstream release
  * Drop gcc-4.8 Build-Depends for sparc (Closes: #751321)

 -- Alessandro Ghedini <ghedo@debian.org>  Sun, 15 Jun 2014 14:35:14 +0200

mpv (0.3.10-2) unstable; urgency=medium

  * Switch to Lua 5.2

 -- Alessandro Ghedini <ghedo@debian.org>  Wed, 28 May 2014 21:45:06 +0200

mpv (0.3.10-1) unstable; urgency=medium

  * New upstream release
  * Enable support for libavdevice

 -- Alessandro Ghedini <ghedo@debian.org>  Sun, 25 May 2014 14:59:56 +0200

mpv (0.3.9-2) unstable; urgency=low

  [ Reinhard Tartler ]
  * Merge branch experimental

  [ Alessandro Ghedini ]
  * Remove forced gcc-4.8 build depends on powerpc
  * Rebuild against libav10

 -- Alessandro Ghedini <ghedo@debian.org>  Mon, 12 May 2014 12:06:15 +0200

mpv (0.3.9-1) unstable; urgency=medium

  * New upstream release

 -- Alessandro Ghedini <ghedo@debian.org>  Wed, 30 Apr 2014 13:28:31 +0200

mpv (0.3.8-1) unstable; urgency=medium

  * New upstream release

 -- Alessandro Ghedini <ghedo@debian.org>  Fri, 18 Apr 2014 10:56:21 +0200

mpv (0.3.7-1) unstable; urgency=medium

  * New upstream release
  * Enable all hardening options.
    Thanks to Simon Ruderich for the patch (Closes: #741439)

 -- Alessandro Ghedini <ghedo@debian.org>  Sun, 30 Mar 2014 20:00:42 +0200

mpv (0.3.6-1) unstable; urgency=medium

  * New upstream release
  * Update 03_waf.patch to newer waf version

 -- Alessandro Ghedini <ghedo@debian.org>  Tue, 11 Mar 2014 16:00:20 +0100

mpv (0.3.5-1) unstable; urgency=medium

  * New upstream release

 -- Alessandro Ghedini <ghedo@debian.org>  Wed, 12 Feb 2014 22:56:33 +0100

mpv (0.3.4-1) unstable; urgency=medium

  * New upstream release
  * Refresh patches

 -- Alessandro Ghedini <ghedo@debian.org>  Sat, 01 Feb 2014 12:20:29 +0100

mpv (0.3.3-1+exp1) experimental; urgency=low

  * Rebuild against libav10

 -- Reinhard Tartler <siretart@tauware.de>  Fri, 17 Jan 2014 03:35:15 +0000

mpv (0.3.3-1) unstable; urgency=medium

  * New upstream release

 -- Alessandro Ghedini <ghedo@debian.org>  Thu, 16 Jan 2014 23:34:23 +0100

mpv (0.3.2-1) unstable; urgency=medium

  * New upstream release
  * Default to gcc-4.8 on powerpcspe too (Closes: #733924)

 -- Alessandro Ghedini <ghedo@debian.org>  Mon, 06 Jan 2014 21:19:23 +0100

mpv (0.3.1-1) unstable; urgency=medium

  * New upstream release
  * Drop 04_use-atomic-not-sync.patch (merged upstream)

 -- Alessandro Ghedini <ghedo@debian.org>  Wed, 01 Jan 2014 22:51:36 +0100

mpv (0.3.0-2) unstable; urgency=medium

  * Enable ALSA on Linux only (should fix FTBFS on kfreebsd)
  * Add 04_use-atomic-not-sync.patch to fix FTBFS on mips, powerpc and sparc
    (Closes: #733632)
  * Explicitly use gcc-4.8 on powerpc and sparc
  * Use waf verbose output (shows build commands)

 -- Alessandro Ghedini <ghedo@debian.org>  Tue, 31 Dec 2013 12:38:24 +0100

mpv (0.3.0-1) unstable; urgency=medium

  * New upstream release
    - Fix --vf=expand example in manpage (Closes: #732271)
  * Add 03_waf.patch to provide uncompressed waf scripts and modules
  * Switch to waf build script
  * Drop libmng-dev Build-Depends (not used anymore)
  * Bump Standards-Version to 3.9.5 (no changes needed)
  * Enable support for dvdnav
  * Install more docs

 -- Alessandro Ghedini <ghedo@debian.org>  Sun, 29 Dec 2013 20:04:26 +0100

mpv (0.2.4-2) unstable; urgency=medium

  * Use /etc/mpv instead of /usr/etc/mpv for configuration (Closes: #732214)
    - Add 02_fix-config-path.patch to update the manpage regarding
      config directories

 -- Alessandro Ghedini <ghedo@debian.org>  Sun, 15 Dec 2013 19:31:51 +0100

mpv (0.2.4-1) unstable; urgency=low

  * New upstream release

 -- Alessandro Ghedini <ghedo@debian.org>  Sun, 01 Dec 2013 22:37:02 +0100

mpv (0.2.3-1) unstable; urgency=low

  * New upstream release

 -- Alessandro Ghedini <ghedo@debian.org>  Fri, 08 Nov 2013 11:34:14 +0100

mpv (0.2.2-1) unstable; urgency=low

  * New upstream release
  * Use absolute paths for (Try)Exec in mpv.desktop (Closes: #728149)

 -- Alessandro Ghedini <ghedo@debian.org>  Sun, 03 Nov 2013 12:01:35 +0100

mpv (0.2.1-1) unstable; urgency=low

  * New upstream release
  * Drop 01_spelling.patch (merged upstream)

 -- Alessandro Ghedini <ghedo@debian.org>  Sun, 20 Oct 2013 17:04:17 +0200

mpv (0.2.0-1) unstable; urgency=low

  * New upstream release
  * Install sample configuration files as examples
  * Enable Lua scripting support
  * Remove copyright for talloc (not used anymore)
  * Update installed docs list
  * Update 01_spelling.patch
  * Enable VAAPI support

 -- Alessandro Ghedini <ghedo@debian.org>  Wed, 16 Oct 2013 12:38:59 +0200

mpv (0.1.7-1) unstable; urgency=low

  * New upstream release
  * Do not use python3 version of python-docutils
    (it seems to be having some trouble on the buildd)

 -- Alessandro Ghedini <ghedo@debian.org>  Sat, 21 Sep 2013 11:39:51 +0200

mpv (0.1.6-1) unstable; urgency=low

  * New upstream release
  * Add 01_spelling.patch to fix spelling error found by lintian

 -- Alessandro Ghedini <ghedo@debian.org>  Sat, 14 Sep 2013 15:36:57 +0200

mpv (0.1.5-1) unstable; urgency=low

  [ Andreas Boll ]
  * Restrict wayland support to linux-any
  * Fix Vcs-Browser url

  [ Alessandro Ghedini ]
  * New upstream release

 -- Alessandro Ghedini <ghedo@debian.org>  Sat, 07 Sep 2013 12:01:58 +0200

mpv (0.1.4-1) unstable; urgency=low

  * New upstream release

 -- Alessandro Ghedini <ghedo@debian.org>  Mon, 02 Sep 2013 13:10:37 +0200

mpv (0.1.3-1) unstable; urgency=low

  * New upstream release
  * Enable libpostproc support
  * Tighten Build-Depends on libav libraries

 -- Alessandro Ghedini <ghedo@debian.org>  Sun, 25 Aug 2013 10:49:15 +0200

mpv (0.1.0-1) unstable; urgency=low

  * Initial release (Closes: #719654)

 -- Alessandro Ghedini <ghedo@debian.org>  Wed, 14 Aug 2013 12:28:04 +0200<|MERGE_RESOLUTION|>--- conflicted
+++ resolved
@@ -1,10 +1,3 @@
-<<<<<<< HEAD
-mpv (0.34.1-1-nonfree) unstable; urgency=medium
-
-  * Merge branch 'debian/0.34.1-1' into ciwei100000
-
- -- Xuqing Liu <ciwei100000@gmail.com>  Fri, 14 Jan 2022 07:57:18 -0800
-=======
 mpv (0.35.0-3) unstable; urgency=medium
 
   * Upload to unstable
@@ -44,7 +37,12 @@
   * debian/copyright: Update copyright holders and years
 
  -- Sebastian Ramacher <sramacher@debian.org>  Sat, 12 Nov 2022 22:05:00 +0100
->>>>>>> 2864bc8f
+
+mpv (0.34.1-1-nonfree) unstable; urgency=medium
+
+  * Merge branch 'debian/0.34.1-1' into ciwei100000
+
+ -- Xuqing Liu <ciwei100000@gmail.com>  Fri, 14 Jan 2022 07:57:18 -0800
 
 mpv (0.34.1-1) unstable; urgency=medium
 
