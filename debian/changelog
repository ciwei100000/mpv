<<<<<<< HEAD
mpv (0.6.1-1+ffmpeg) experimental; urgency=medium

  * Build against ffmpeg

 -- Alessandro Ghedini <ghedo@debian.org>  Sun, 12 Oct 2014 14:48:59 +0200
=======
mpv (0.6.2-1) unstable; urgency=medium

  * New upstream release

 -- Alessandro Ghedini <ghedo@debian.org>  Fri, 24 Oct 2014 21:16:49 +0200
>>>>>>> e6ba0cdf

mpv (0.6.1-1) unstable; urgency=medium

  * New upstream release
    - Fix the autodetection of the input format in the vf_stereo3d filter
      (Closes: #763904)
    - Don't create 0x0 windows on X11 (Closes: #764419)
  * Remove unused build deps
  * Enable support for xrandr
  * Bump Standards-Version to 3.9.6 (no changes needed)
  * Don't install input configuration files as examples (they are now installed
    by the upstream build system as normal documentation)

 -- Alessandro Ghedini <ghedo@debian.org>  Sun, 12 Oct 2014 14:39:57 +0200

mpv (0.6.0-1+ffmpeg) experimental; urgency=medium

  * Build against ffmpeg (Closes: #763736)

 -- Alessandro Ghedini <ghedo@debian.org>  Sat, 04 Oct 2014 17:42:04 +0200

mpv (0.6.0-1) unstable; urgency=medium

  * New upstream release
    - Add video/ogg to the list of supported MIME types in the *.desktop file
      (Closes: #763173)
  * Switch to libjpeg-turbo (Closes: #763484)

 -- Alessandro Ghedini <ghedo@debian.org>  Tue, 30 Sep 2014 21:15:03 +0200

mpv (0.5.4-1) unstable; urgency=medium

  * New upstream release
    - Rebuild should fix warnings regarding libav libraries versions
      (Closes: #762229)

 -- Alessandro Ghedini <ghedo@debian.org>  Tue, 23 Sep 2014 21:37:19 +0200

mpv (0.5.3-1) unstable; urgency=medium

  * New upstream release
  * Fix wildcard-matches-nothing-in-dep5-copyright

 -- Alessandro Ghedini <ghedo@debian.org>  Wed, 10 Sep 2014 20:05:33 +0200

mpv (0.5.1-1) unstable; urgency=medium

  * New upstream release

 -- Alessandro Ghedini <ghedo@debian.org>  Wed, 27 Aug 2014 11:05:35 +0200

mpv (0.5.0-1) unstable; urgency=medium

  * New upstream release
  * Update path of example Lua scripts
  * Refresh 02_fix-config-path.patch
  * Update *.symbols file

 -- Alessandro Ghedini <ghedo@debian.org>  Tue, 12 Aug 2014 11:52:56 +0200

mpv (0.4.2-1) unstable; urgency=medium

  * New upstream release
    - Include point releases too in the release notes (Closes: #722997)

 -- Alessandro Ghedini <ghedo@debian.org>  Sat, 26 Jul 2014 12:29:29 +0200

mpv (0.4.1-1) unstable; urgency=medium

  * New upstream release

 -- Alessandro Ghedini <ghedo@debian.org>  Fri, 11 Jul 2014 18:11:27 +0200

mpv (0.4.0-1) unstable; urgency=medium

  * New upstream release
  * Refresh 01_desktop-path.patch
  * Refresh 02_fix-config-path.patch
  * Enable shared libmpv client library
  * Make mpv Multi-Arch: foreign
  * Add mpv-dbg package as well
  * Disable libpostproc support (ffmpeg's libpostproc is needed)
  * Install Lua scripting examples
  * Disable cdda support
  * Bump lcms2 versioned Build-Depends
  * Build and install zsh completion script
  * Install upstream release notes as changelog (Closes: #722997)

 -- Alessandro Ghedini <ghedo@debian.org>  Wed, 25 Jun 2014 21:10:18 +0200

mpv (0.3.11-1) unstable; urgency=medium

  * New upstream release
  * Drop gcc-4.8 Build-Depends for sparc (Closes: #751321)

 -- Alessandro Ghedini <ghedo@debian.org>  Sun, 15 Jun 2014 14:35:14 +0200

mpv (0.3.10-2) unstable; urgency=medium

  * Switch to Lua 5.2

 -- Alessandro Ghedini <ghedo@debian.org>  Wed, 28 May 2014 21:45:06 +0200

mpv (0.3.10-1) unstable; urgency=medium

  * New upstream release
  * Enable support for libavdevice

 -- Alessandro Ghedini <ghedo@debian.org>  Sun, 25 May 2014 14:59:56 +0200

mpv (0.3.9-2) unstable; urgency=low

  [ Reinhard Tartler ]
  * Merge branch experimental

  [ Alessandro Ghedini ]
  * Remove forced gcc-4.8 build depends on powerpc
  * Rebuild against libav10

 -- Alessandro Ghedini <ghedo@debian.org>  Mon, 12 May 2014 12:06:15 +0200

mpv (0.3.9-1) unstable; urgency=medium

  * New upstream release

 -- Alessandro Ghedini <ghedo@debian.org>  Wed, 30 Apr 2014 13:28:31 +0200

mpv (0.3.8-1) unstable; urgency=medium

  * New upstream release

 -- Alessandro Ghedini <ghedo@debian.org>  Fri, 18 Apr 2014 10:56:21 +0200

mpv (0.3.7-1) unstable; urgency=medium

  * New upstream release
  * Enable all hardening options.
    Thanks to Simon Ruderich for the patch (Closes: #741439)

 -- Alessandro Ghedini <ghedo@debian.org>  Sun, 30 Mar 2014 20:00:42 +0200

mpv (0.3.6-1) unstable; urgency=medium

  * New upstream release
  * Update 03_waf.patch to newer waf version

 -- Alessandro Ghedini <ghedo@debian.org>  Tue, 11 Mar 2014 16:00:20 +0100

mpv (0.3.5-1) unstable; urgency=medium

  * New upstream release

 -- Alessandro Ghedini <ghedo@debian.org>  Wed, 12 Feb 2014 22:56:33 +0100

mpv (0.3.4-1) unstable; urgency=medium

  * New upstream release
  * Refresh patches

 -- Alessandro Ghedini <ghedo@debian.org>  Sat, 01 Feb 2014 12:20:29 +0100

mpv (0.3.3-1+exp1) experimental; urgency=low

  * Rebuild against libav10

 -- Reinhard Tartler <siretart@tauware.de>  Fri, 17 Jan 2014 03:35:15 +0000

mpv (0.3.3-1) unstable; urgency=medium

  * New upstream release

 -- Alessandro Ghedini <ghedo@debian.org>  Thu, 16 Jan 2014 23:34:23 +0100

mpv (0.3.2-1) unstable; urgency=medium

  * New upstream release
  * Default to gcc-4.8 on powerpcspe too (Closes: #733924)

 -- Alessandro Ghedini <ghedo@debian.org>  Mon, 06 Jan 2014 21:19:23 +0100

mpv (0.3.1-1) unstable; urgency=medium

  * New upstream release
  * Drop 04_use-atomic-not-sync.patch (merged upstream)

 -- Alessandro Ghedini <ghedo@debian.org>  Wed, 01 Jan 2014 22:51:36 +0100

mpv (0.3.0-2) unstable; urgency=medium

  * Enable ALSA on Linux only (should fix FTBFS on kfreebsd)
  * Add 04_use-atomic-not-sync.patch to fix FTBFS on mips, powerpc and sparc
    (Closes: #733632)
  * Explicitly use gcc-4.8 on powerpc and sparc
  * Use waf verbose output (shows build commands)

 -- Alessandro Ghedini <ghedo@debian.org>  Tue, 31 Dec 2013 12:38:24 +0100

mpv (0.3.0-1) unstable; urgency=medium

  * New upstream release
    - Fix --vf=expand example in manpage (Closes: #732271)
  * Add 03_waf.patch to provide uncompressed waf scripts and modules
  * Switch to waf build script
  * Drop libmng-dev Build-Depends (not used anymore)
  * Bump Standards-Version to 3.9.5 (no changes needed)
  * Enable support for dvdnav
  * Install more docs

 -- Alessandro Ghedini <ghedo@debian.org>  Sun, 29 Dec 2013 20:04:26 +0100

mpv (0.2.4-2) unstable; urgency=medium

  * Use /etc/mpv instead of /usr/etc/mpv for configuration (Closes: #732214)
    - Add 02_fix-config-path.patch to update the manpage regarding
      config directories

 -- Alessandro Ghedini <ghedo@debian.org>  Sun, 15 Dec 2013 19:31:51 +0100

mpv (0.2.4-1) unstable; urgency=low

  * New upstream release

 -- Alessandro Ghedini <ghedo@debian.org>  Sun, 01 Dec 2013 22:37:02 +0100

mpv (0.2.3-1) unstable; urgency=low

  * New upstream release

 -- Alessandro Ghedini <ghedo@debian.org>  Fri, 08 Nov 2013 11:34:14 +0100

mpv (0.2.2-1) unstable; urgency=low

  * New upstream release
  * Use absolute paths for (Try)Exec in mpv.desktop (Closes: #728149)

 -- Alessandro Ghedini <ghedo@debian.org>  Sun, 03 Nov 2013 12:01:35 +0100

mpv (0.2.1-1) unstable; urgency=low

  * New upstream release
  * Drop 01_spelling.patch (merged upstream)

 -- Alessandro Ghedini <ghedo@debian.org>  Sun, 20 Oct 2013 17:04:17 +0200

mpv (0.2.0-1) unstable; urgency=low

  * New upstream release
  * Install sample configuration files as examples
  * Enable Lua scripting support
  * Remove copyright for talloc (not used anymore)
  * Update installed docs list
  * Update 01_spelling.patch
  * Enable VAAPI support

 -- Alessandro Ghedini <ghedo@debian.org>  Wed, 16 Oct 2013 12:38:59 +0200

mpv (0.1.7-1) unstable; urgency=low

  * New upstream release
  * Do not use python3 version of python-docutils
    (it seems to be having some trouble on the buildd)

 -- Alessandro Ghedini <ghedo@debian.org>  Sat, 21 Sep 2013 11:39:51 +0200

mpv (0.1.6-1) unstable; urgency=low

  * New upstream release
  * Add 01_spelling.patch to fix spelling error found by lintian

 -- Alessandro Ghedini <ghedo@debian.org>  Sat, 14 Sep 2013 15:36:57 +0200

mpv (0.1.5-1) unstable; urgency=low

  [ Andreas Boll ]
  * Restrict wayland support to linux-any
  * Fix Vcs-Browser url

  [ Alessandro Ghedini ]
  * New upstream release

 -- Alessandro Ghedini <ghedo@debian.org>  Sat, 07 Sep 2013 12:01:58 +0200

mpv (0.1.4-1) unstable; urgency=low

  * New upstream release

 -- Alessandro Ghedini <ghedo@debian.org>  Mon, 02 Sep 2013 13:10:37 +0200

mpv (0.1.3-1) unstable; urgency=low

  * New upstream release
  * Enable libpostproc support
  * Tighten Build-Depends on libav libraries

 -- Alessandro Ghedini <ghedo@debian.org>  Sun, 25 Aug 2013 10:49:15 +0200

mpv (0.1.0-1) unstable; urgency=low

  * Initial release (Closes: #719654)

 -- Alessandro Ghedini <ghedo@debian.org>  Wed, 14 Aug 2013 12:28:04 +0200<|MERGE_RESOLUTION|>--- conflicted
+++ resolved
@@ -1,16 +1,14 @@
-<<<<<<< HEAD
+mpv (0.6.2-1) unstable; urgency=medium
+
+  * New upstream release
+
+ -- Alessandro Ghedini <ghedo@debian.org>  Fri, 24 Oct 2014 21:16:49 +0200
+
 mpv (0.6.1-1+ffmpeg) experimental; urgency=medium
 
   * Build against ffmpeg
 
  -- Alessandro Ghedini <ghedo@debian.org>  Sun, 12 Oct 2014 14:48:59 +0200
-=======
-mpv (0.6.2-1) unstable; urgency=medium
-
-  * New upstream release
-
- -- Alessandro Ghedini <ghedo@debian.org>  Fri, 24 Oct 2014 21:16:49 +0200
->>>>>>> e6ba0cdf
 
 mpv (0.6.1-1) unstable; urgency=medium
 
