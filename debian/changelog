--- conflicted
+++ resolved
@@ -1,17 +1,15 @@
-<<<<<<< HEAD
+mpv (0.9.1-1) unstable; urgency=medium
+
+  * New upstream release
+  * Update 02_fix-config-path.patch
+
+ -- Alessandro Ghedini <ghedo@debian.org>  Sun, 03 May 2015 12:51:14 +0200
+
 mpv (0.9.0-1+ffmpeg) experimental; urgency=medium
 
   * Build against ffmpeg
 
  -- Alessandro Ghedini <ghedo@debian.org>  Mon, 27 Apr 2015 10:36:14 +0200
-=======
-mpv (0.9.1-1) unstable; urgency=medium
-
-  * New upstream release
-  * Update 02_fix-config-path.patch
-
- -- Alessandro Ghedini <ghedo@debian.org>  Sun, 03 May 2015 12:51:14 +0200
->>>>>>> 5ec0e1a2
 
 mpv (0.9.0-1) unstable; urgency=medium
 
