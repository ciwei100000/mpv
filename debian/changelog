<<<<<<< HEAD
mpv (0.6.0-1+ffmpeg) experimental; urgency=medium

  * Build against ffmpeg (Closes: #763736)

 -- Alessandro Ghedini <ghedo@debian.org>  Sat, 04 Oct 2014 17:42:04 +0200
=======
mpv (0.6.1-1) unstable; urgency=medium

  * New upstream release
    - Fix the autodetection of the input format in the vf_stereo3d filter
      (Closes: #763904)
    - Don't create 0x0 windows on X11 (Closes: #764419)
  * Remove unused build deps
  * Enable support for xrandr
  * Bump Standards-Version to 3.9.6 (no changes needed)
  * Don't install input configuration files as examples (they are now installed
    by the upstream build system as normal documentation)

 -- Alessandro Ghedini <ghedo@debian.org>  Sun, 12 Oct 2014 14:39:57 +0200
>>>>>>> 40dfff48

mpv (0.6.0-1) unstable; urgency=medium

  * New upstream release
    - Add video/ogg to the list of supported MIME types in the *.desktop file
      (Closes: #763173)
  * Switch to libjpeg-turbo (Closes: #763484)

 -- Alessandro Ghedini <ghedo@debian.org>  Tue, 30 Sep 2014 21:15:03 +0200

mpv (0.5.4-1) unstable; urgency=medium

  * New upstream release
    - Rebuild should fix warnings regarding libav libraries versions
      (Closes: #762229)

 -- Alessandro Ghedini <ghedo@debian.org>  Tue, 23 Sep 2014 21:37:19 +0200

mpv (0.5.3-1) unstable; urgency=medium

  * New upstream release
  * Fix wildcard-matches-nothing-in-dep5-copyright

 -- Alessandro Ghedini <ghedo@debian.org>  Wed, 10 Sep 2014 20:05:33 +0200

mpv (0.5.1-1) unstable; urgency=medium

  * New upstream release

 -- Alessandro Ghedini <ghedo@debian.org>  Wed, 27 Aug 2014 11:05:35 +0200

mpv (0.5.0-1) unstable; urgency=medium

  * New upstream release
  * Update path of example Lua scripts
  * Refresh 02_fix-config-path.patch
  * Update *.symbols file

 -- Alessandro Ghedini <ghedo@debian.org>  Tue, 12 Aug 2014 11:52:56 +0200

mpv (0.4.2-1) unstable; urgency=medium

  * New upstream release
    - Include point releases too in the release notes (Closes: #722997)

 -- Alessandro Ghedini <ghedo@debian.org>  Sat, 26 Jul 2014 12:29:29 +0200

mpv (0.4.1-1) unstable; urgency=medium

  * New upstream release

 -- Alessandro Ghedini <ghedo@debian.org>  Fri, 11 Jul 2014 18:11:27 +0200

mpv (0.4.0-1) unstable; urgency=medium

  * New upstream release
  * Refresh 01_desktop-path.patch
  * Refresh 02_fix-config-path.patch
  * Enable shared libmpv client library
  * Make mpv Multi-Arch: foreign
  * Add mpv-dbg package as well
  * Disable libpostproc support (ffmpeg's libpostproc is needed)
  * Install Lua scripting examples
  * Disable cdda support
  * Bump lcms2 versioned Build-Depends
  * Build and install zsh completion script
  * Install upstream release notes as changelog (Closes: #722997)

 -- Alessandro Ghedini <ghedo@debian.org>  Wed, 25 Jun 2014 21:10:18 +0200

mpv (0.3.11-1) unstable; urgency=medium

  * New upstream release
  * Drop gcc-4.8 Build-Depends for sparc (Closes: #751321)

 -- Alessandro Ghedini <ghedo@debian.org>  Sun, 15 Jun 2014 14:35:14 +0200

mpv (0.3.10-2) unstable; urgency=medium

  * Switch to Lua 5.2

 -- Alessandro Ghedini <ghedo@debian.org>  Wed, 28 May 2014 21:45:06 +0200

mpv (0.3.10-1) unstable; urgency=medium

  * New upstream release
  * Enable support for libavdevice

 -- Alessandro Ghedini <ghedo@debian.org>  Sun, 25 May 2014 14:59:56 +0200

mpv (0.3.9-2) unstable; urgency=low

  [ Reinhard Tartler ]
  * Merge branch experimental

  [ Alessandro Ghedini ]
  * Remove forced gcc-4.8 build depends on powerpc
  * Rebuild against libav10

 -- Alessandro Ghedini <ghedo@debian.org>  Mon, 12 May 2014 12:06:15 +0200

mpv (0.3.9-1) unstable; urgency=medium

  * New upstream release

 -- Alessandro Ghedini <ghedo@debian.org>  Wed, 30 Apr 2014 13:28:31 +0200

mpv (0.3.8-1) unstable; urgency=medium

  * New upstream release

 -- Alessandro Ghedini <ghedo@debian.org>  Fri, 18 Apr 2014 10:56:21 +0200

mpv (0.3.7-1) unstable; urgency=medium

  * New upstream release
  * Enable all hardening options.
    Thanks to Simon Ruderich for the patch (Closes: #741439)

 -- Alessandro Ghedini <ghedo@debian.org>  Sun, 30 Mar 2014 20:00:42 +0200

mpv (0.3.6-1) unstable; urgency=medium

  * New upstream release
  * Update 03_waf.patch to newer waf version

 -- Alessandro Ghedini <ghedo@debian.org>  Tue, 11 Mar 2014 16:00:20 +0100

mpv (0.3.5-1) unstable; urgency=medium

  * New upstream release

 -- Alessandro Ghedini <ghedo@debian.org>  Wed, 12 Feb 2014 22:56:33 +0100

mpv (0.3.4-1) unstable; urgency=medium

  * New upstream release
  * Refresh patches

 -- Alessandro Ghedini <ghedo@debian.org>  Sat, 01 Feb 2014 12:20:29 +0100

mpv (0.3.3-1+exp1) experimental; urgency=low

  * Rebuild against libav10

 -- Reinhard Tartler <siretart@tauware.de>  Fri, 17 Jan 2014 03:35:15 +0000

mpv (0.3.3-1) unstable; urgency=medium

  * New upstream release

 -- Alessandro Ghedini <ghedo@debian.org>  Thu, 16 Jan 2014 23:34:23 +0100

mpv (0.3.2-1) unstable; urgency=medium

  * New upstream release
  * Default to gcc-4.8 on powerpcspe too (Closes: #733924)

 -- Alessandro Ghedini <ghedo@debian.org>  Mon, 06 Jan 2014 21:19:23 +0100

mpv (0.3.1-1) unstable; urgency=medium

  * New upstream release
  * Drop 04_use-atomic-not-sync.patch (merged upstream)

 -- Alessandro Ghedini <ghedo@debian.org>  Wed, 01 Jan 2014 22:51:36 +0100

mpv (0.3.0-2) unstable; urgency=medium

  * Enable ALSA on Linux only (should fix FTBFS on kfreebsd)
  * Add 04_use-atomic-not-sync.patch to fix FTBFS on mips, powerpc and sparc
    (Closes: #733632)
  * Explicitly use gcc-4.8 on powerpc and sparc
  * Use waf verbose output (shows build commands)

 -- Alessandro Ghedini <ghedo@debian.org>  Tue, 31 Dec 2013 12:38:24 +0100

mpv (0.3.0-1) unstable; urgency=medium

  * New upstream release
    - Fix --vf=expand example in manpage (Closes: #732271)
  * Add 03_waf.patch to provide uncompressed waf scripts and modules
  * Switch to waf build script
  * Drop libmng-dev Build-Depends (not used anymore)
  * Bump Standards-Version to 3.9.5 (no changes needed)
  * Enable support for dvdnav
  * Install more docs

 -- Alessandro Ghedini <ghedo@debian.org>  Sun, 29 Dec 2013 20:04:26 +0100

mpv (0.2.4-2) unstable; urgency=medium

  * Use /etc/mpv instead of /usr/etc/mpv for configuration (Closes: #732214)
    - Add 02_fix-config-path.patch to update the manpage regarding
      config directories

 -- Alessandro Ghedini <ghedo@debian.org>  Sun, 15 Dec 2013 19:31:51 +0100

mpv (0.2.4-1) unstable; urgency=low

  * New upstream release

 -- Alessandro Ghedini <ghedo@debian.org>  Sun, 01 Dec 2013 22:37:02 +0100

mpv (0.2.3-1) unstable; urgency=low

  * New upstream release

 -- Alessandro Ghedini <ghedo@debian.org>  Fri, 08 Nov 2013 11:34:14 +0100

mpv (0.2.2-1) unstable; urgency=low

  * New upstream release
  * Use absolute paths for (Try)Exec in mpv.desktop (Closes: #728149)

 -- Alessandro Ghedini <ghedo@debian.org>  Sun, 03 Nov 2013 12:01:35 +0100

mpv (0.2.1-1) unstable; urgency=low

  * New upstream release
  * Drop 01_spelling.patch (merged upstream)

 -- Alessandro Ghedini <ghedo@debian.org>  Sun, 20 Oct 2013 17:04:17 +0200

mpv (0.2.0-1) unstable; urgency=low

  * New upstream release
  * Install sample configuration files as examples
  * Enable Lua scripting support
  * Remove copyright for talloc (not used anymore)
  * Update installed docs list
  * Update 01_spelling.patch
  * Enable VAAPI support

 -- Alessandro Ghedini <ghedo@debian.org>  Wed, 16 Oct 2013 12:38:59 +0200

mpv (0.1.7-1) unstable; urgency=low

  * New upstream release
  * Do not use python3 version of python-docutils
    (it seems to be having some trouble on the buildd)

 -- Alessandro Ghedini <ghedo@debian.org>  Sat, 21 Sep 2013 11:39:51 +0200

mpv (0.1.6-1) unstable; urgency=low

  * New upstream release
  * Add 01_spelling.patch to fix spelling error found by lintian

 -- Alessandro Ghedini <ghedo@debian.org>  Sat, 14 Sep 2013 15:36:57 +0200

mpv (0.1.5-1) unstable; urgency=low

  [ Andreas Boll ]
  * Restrict wayland support to linux-any
  * Fix Vcs-Browser url

  [ Alessandro Ghedini ]
  * New upstream release

 -- Alessandro Ghedini <ghedo@debian.org>  Sat, 07 Sep 2013 12:01:58 +0200

mpv (0.1.4-1) unstable; urgency=low

  * New upstream release

 -- Alessandro Ghedini <ghedo@debian.org>  Mon, 02 Sep 2013 13:10:37 +0200

mpv (0.1.3-1) unstable; urgency=low

  * New upstream release
  * Enable libpostproc support
  * Tighten Build-Depends on libav libraries

 -- Alessandro Ghedini <ghedo@debian.org>  Sun, 25 Aug 2013 10:49:15 +0200

mpv (0.1.0-1) unstable; urgency=low

  * Initial release (Closes: #719654)

 -- Alessandro Ghedini <ghedo@debian.org>  Wed, 14 Aug 2013 12:28:04 +0200<|MERGE_RESOLUTION|>--- conflicted
+++ resolved
@@ -1,10 +1,3 @@
-<<<<<<< HEAD
-mpv (0.6.0-1+ffmpeg) experimental; urgency=medium
-
-  * Build against ffmpeg (Closes: #763736)
-
- -- Alessandro Ghedini <ghedo@debian.org>  Sat, 04 Oct 2014 17:42:04 +0200
-=======
 mpv (0.6.1-1) unstable; urgency=medium
 
   * New upstream release
@@ -18,7 +11,12 @@
     by the upstream build system as normal documentation)
 
  -- Alessandro Ghedini <ghedo@debian.org>  Sun, 12 Oct 2014 14:39:57 +0200
->>>>>>> 40dfff48
+
+mpv (0.6.0-1+ffmpeg) experimental; urgency=medium
+
+  * Build against ffmpeg (Closes: #763736)
+
+ -- Alessandro Ghedini <ghedo@debian.org>  Sat, 04 Oct 2014 17:42:04 +0200
 
 mpv (0.6.0-1) unstable; urgency=medium
 
