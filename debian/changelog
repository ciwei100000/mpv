<<<<<<< HEAD
mpv (0.32.0-2-nonfree) unstable; urgency=medium

  * Custom Version built with cuda, cuvid, nvdec and nvenc support

 -- ciwei100000 <ciwei100000@gmail.com>  Tue, 11 Aug 2020 20:38:02 -0700
=======
mpv (0.32.0-3) unstable; urgency=medium

  * debian/patches: Apply upstream fix for CVE-2021-30145 (Closes: #986839)
    Thanks to Jan Ekström.

 -- Sebastian Ramacher <sramacher@debian.org>  Mon, 26 Apr 2021 09:10:40 +0200
>>>>>>> 531b362e

mpv (0.32.0-2) unstable; urgency=medium

  * Bug fix: "unintended code execution vulnerability", thanks to astian
    (Closes: #950816). Patch backported from upstream

 -- Reinhard Tartler <siretart@tauware.de>  Sat, 18 Jul 2020 18:01:43 -0400

mpv (0.32.0-1) unstable; urgency=medium

  [ James Cowgill ]
  * New upstream release.

  * d/copyright: Add updates for 0.32.0.
  * d/control:
    - Update libarchive dependency.
    - Bump standards version to 4.5.0.
  * d/patches: Refresh patches.

  [ Debian Janitor ]
  * Set upstream metadata fields:
    Bug-Database, Repository, Repository-Browse.

 -- James Cowgill <jcowgill@debian.org>  Wed, 29 Jan 2020 01:03:08 +0000

mpv (0.30.0-1) unstable; urgency=medium

  [ James Cowgill ]
  * New upstream release. (Closes: #945367)

  * d/copyright: Updates for 0.30.0.
  * d/control:
    - Use debhelper compat 12.
    - Bump minimum libwayland-dev version.
    - Drop libvulkan-dev.
    - Add build-dependency on libdrm-dev.
    - Bump standards version to 4.4.1.
  * d/libmpv1.symbols:
    - Add new symbols found in 0.30.0.
    - Add Build-Depends-Package field.
  * d/patches:
    - Drop 02_fix-config-path.patch.
    - Refresh patches.
  * d/rules:
    - Drop --enable-zsh-comp.
    - Drop --enable-libdvdread.

  [ Ondřej Nový ]
  * d/control: Use debhelper-compat instead of debian/compat.

 -- James Cowgill <jcowgill@debian.org>  Sun, 24 Nov 2019 17:29:57 +0000

mpv (0.29.1-1) unstable; urgency=medium

  * New upstream release.
  * d/control: Bump standards version to 4.2.1.

 -- James Cowgill <jcowgill@debian.org>  Wed, 03 Oct 2018 10:00:52 +0100

mpv (0.29.0-1) unstable; urgency=medium

  * New upstream release. (Closes: #904629)
    - player: add on_load_fail hook. (Closes: #898576)
    - ytdl_hook: fix single-entry playlists. (Closes: #898279)

  * debian/copyright: Update.
  * debian/libmpv1.symbols: Add new symbols.
  * debian/patches:
    - Drop 04_waf-pie.patch - hopefully not needed in recent GCC.
    - Drop 08_waf-python3.7.patch - applied in new waf.
    - Rewrite patch description for 06_ffmpeg-abi.patch.
    - Refresh patches.
  * debian/rules:
    - Remove --enable-encoding option.

 -- James Cowgill <jcowgill@debian.org>  Sat, 28 Jul 2018 12:29:32 +0800

mpv (0.28.2-3) unstable; urgency=medium

  * Upload to unstable.

 -- James Cowgill <jcowgill@debian.org>  Wed, 18 Jul 2018 12:00:43 +0100

mpv (0.28.2-2) experimental; urgency=medium

  * debian/control:
    - Add missing build-dependency on wayland-protocols.
      Thanks to Laurent Bigonville for reporting! (Closes: #903887)
    - Bump standards version to 4.1.5.
  * debian/patches:
    - Add patch to fix FTBFS with Python 3.7 as the default python3.
      (Closes: #903610)

 -- James Cowgill <jcowgill@debian.org>  Mon, 16 Jul 2018 22:13:05 +0100

mpv (0.28.2-1) experimental; urgency=medium

  * New upstream bugfix release.
    - Also whitelist subtitle URLs in youtube-dl hook. (Closes: #890410)

  * debian/rules:
    - Build-Depend on ffmpeg 4.0. (Closes: #898080)
  * debian/patches:
    - Drop patch for CVE-2018-6360 - fixed upstream.
    - Fix typo in 06_ffmpeg-abi.patch description.

 -- James Cowgill <jcowgill@debian.org>  Sun, 06 May 2018 23:20:25 +0100

mpv (0.28.0-1) experimental; urgency=medium

  * New upstream release.

  * debian/compat:
    - Use debhelper 11.
  * debian/control:
    - Set Maintainer to debian-multimedia@l.d.o.
    - Switch Vcs URLs to salsa.debian.org.
    - Drop unused dependency on libavresample-dev.
    - Add dependencies on libarchive-dev and libvulkan-dev.
    - Bump ffmpeg dependencies to 3.5.
    - Set Rules-Requires-Root: no.
    - Bump standards to 4.1.3.
  * debian/copyright:
    - Update for 0.28.
    - Use secure copyright format URL.
  * debian/patches:
    - Drop vaapi patch applied upstream.
    - Add patch for CVE-2018-6360. (Closes: #888654)
    - Refresh other patches.

 -- James Cowgill <jcowgill@debian.org>  Sun, 04 Feb 2018 12:53:27 +0100

mpv (0.27.0-2) unstable; urgency=medium

  * debian/control:
    - Bump standards version to 4.1.1 (no changes).
  * debian/patches:
    - Add upstream patch to fix FTBFS with libva 2.0. (Closes: #879057)

 -- James Cowgill <jcowgill@debian.org>  Sat, 21 Oct 2017 13:35:54 +0100

mpv (0.27.0-1) unstable; urgency=medium

  * New upstream release.

  * debian/control:
    - Bump standards version to 4.1.0 (no changes).
  * debian/copyright:
    - Update copyright.
  * debian/patches:
    - Refresh.
  * debian/rules:
    - Re-enable DVB. (Closes: #873294)
    - Run waf using python3 instead of python2.

 -- James Cowgill <jcowgill@debian.org>  Fri, 15 Sep 2017 09:37:24 +0100

mpv (0.26.0-3) unstable; urgency=medium

  * Bump ffmpeg build dependency to >= 3.3.
    - Should fix hardware decoding in 0.26.0. (Closes: #869093)

 -- James Cowgill <jcowgill@debian.org>  Wed, 26 Jul 2017 22:55:30 +0100

mpv (0.26.0-2) unstable; urgency=medium

  * debian/control, debian/rules:
    - Remove --enable-tv option and drop libv4l-dev build dependency. This
      functionality is now provided through ffmpeg.
  * debian/patches/07_io-stdin-used.patch:
    - Add _IO_stdin_used to mpv version script. Should fix FTBFS on alpha,
      mips* and powerpc*.

 -- James Cowgill <jcowgill@debian.org>  Fri, 21 Jul 2017 10:03:53 +0100

mpv (0.26.0-1) unstable; urgency=medium

  * New upstream release.
    - Fixes unfinished --audio-spdif sentence in the manpage.
      (Closes: #864908)

  * debian/copyright:
    - Update d/copyright and list of GPL-2 files.
    - Clarify license of distributed binaries is GPL-3+.
  * debian/patches:
    - Refresh patches.
    - Update waf to 1.9.8.
  * debian/rules:
    - Reformat and sort configure options in d/rules.
    - Fix DEB_HOST_MULTIARCH when d/rules is invoked directly.
    - Enable libsmbclient and tv (disabled upstream).

 -- James Cowgill <jcowgill@debian.org>  Wed, 19 Jul 2017 14:59:54 +0100

mpv (0.25.0-3) unstable; urgency=medium

  * debian/control:
    - Drop mplayer2 transitional package.
    - Build-Depend on libcaca-dev. (Closes: #865517)

 -- James Cowgill <jcowgill@debian.org>  Thu, 22 Jun 2017 12:19:08 +0100

mpv (0.25.0-2) unstable; urgency=medium

  * Upload to unstable.

  * debian/control:
    - Drop build dependencies on libenca-dev and libguess-dev.
      Thanks to Yuriy M. Kaminskiy
    - Bump standards to 4.0.0 (no changes required).

 -- James Cowgill <jcowgill@debian.org>  Mon, 19 Jun 2017 09:11:40 +0100

mpv (0.25.0-1) experimental; urgency=medium

  * New upstream release.

  * debian/compat:
    - Use debhelper compat 10.
  * debian/copyright:
    - Update various files which were relicensed from GPL to LGPL.
  * debian/patches:
    - Refresh.
  * debian/rules:
    - Re-enable dvd functionality which was disabled by default upstream.

 -- James Cowgill <jcowgill@debian.org>  Wed, 26 Apr 2017 21:34:39 +0100

mpv (0.24.0-1) experimental; urgency=medium

  * New upstream release.
    - Fixes segfaults on TV input. (Closes: #853798)

  * debian/control:
    - Enable uchardet for subtitle encoding detection. (Closes: #854788)
  * debian/copyright:
    - Update copyright dates.

 -- James Cowgill <jcowgill@debian.org>  Sun, 12 Feb 2017 21:12:19 +0000

mpv (0.23.0-1) unstable; urgency=medium

  * New upstream release.

  * debian/control:
    - Build-depend on ffmpeg 3.2.2.
    - Use https for the Homepage field.
  * debian/copyright:
    - Update for 0.23.0.
  * debian/patches:
    - Refresh.
    - Use https for BTS links in debian/patches.

 -- James Cowgill <jcowgill@debian.org>  Tue, 27 Dec 2016 23:02:13 +0000

mpv (0.22.0-1) unstable; urgency=medium

  * New upstream release.

  * Refresh patches.
  * Update debian/copyright.

 -- James Cowgill <jcowgill@debian.org>  Sun, 20 Nov 2016 23:13:33 +0000

mpv (0.21.0-2) unstable; urgency=medium

  * Add a transitional package for mplayer2.
    - Add symlinks for mplayer and its man page.
    - Add mplayer2.NEWS.
    - Build-Depend on dpkg-dev >= 1.17 for dpkg-parsechangelog -S.

 -- James Cowgill <jcowgill@debian.org>  Wed, 26 Oct 2016 09:08:05 +0100

mpv (0.21.0-1) unstable; urgency=medium

  * New upstream release.

  * debian/control:
    - Enable GBM and V4L2.
  * debian/libmpv-dev.examples:
    - Drop, contents now included in main mpv manpage.
  * debian/patches:
    - Refresh patches.
    - Drop 01_desktop-path.patch.
  * debian/rules:
    - Remove verbose flag from waf configure.
    - Remove dh_install override and use debian/tmp explicitly in
      mpv.install.

 -- James Cowgill <jcowgill@debian.org>  Thu, 20 Oct 2016 11:43:36 +0100

mpv (0.20.0-1) unstable; urgency=medium

  * New upstream release.

 -- James Cowgill <jcowgill@debian.org>  Sat, 27 Aug 2016 00:20:40 +0100

mpv (0.19.0-1) unstable; urgency=medium

  * New upstream release.
  * Add new mpv_stream_cb_add_ro symbol to libmpv1.symbols.
  * Update debian/copyright.
  * Refresh patches.

 -- James Cowgill <jcowgill@debian.org>  Thu, 25 Aug 2016 22:29:49 +0100

mpv (0.18.1-1) unstable; urgency=medium

  * New upstream release. (Closes: #833713)

  * debian/control:
    - Add myself to the list of uploaders.
    - Enable smbclient support. (LP: #1502533)
  * debian/patches:
    - Suppress ffmpeg version mismatch error. (Closes: #831537)

 -- James Cowgill <jcowgill@debian.org>  Wed, 10 Aug 2016 22:03:00 +0100

mpv (0.18.0-1) unstable; urgency=medium

  * Team upload.

  [ James Cowgill ]
  * New upstream release. (Closes: #815692)
  * debian/control:
    - Use cgit in the Vcs-Browser URL.
  * debian/copyright:
    - GPL-2: sort and add missing files.
    - Add files licensed under the ISC license.

  [ Mateusz Łukasik ]
  * debian/patches:
    - Refresh 01_desktop-path.patch.
    - Remove 05_fix-typo.patch -- included upstream.
    - Add 05_add-keywords.patch to provides keywords by desktop file.
  * debian/control:
    - Bump Standards-Version to 3.9.8.
    - Use secured links for Vcs.
  * Drop mpv-dbg and libmpv-dbg packages.
  * Update debian/copyright.
  * debian/rules:
    - Enable encoding.
  * Update debian/libmpv-dev.examples.

 -- James Cowgill <jcowgill@debian.org>  Tue, 05 Jul 2016 13:53:51 +0200

mpv (0.14.0-1) unstable; urgency=medium

  * New upstream release (Closes: #806183)
  * Fix spelling-error-in-binary

 -- Alessandro Ghedini <ghedo@debian.org>  Sun, 27 Dec 2015 19:27:18 +0100

mpv (0.12.0-1) unstable; urgency=medium

  * New upstream release
    - Restore x11 video output (Closes: #800109)

 -- Alessandro Ghedini <ghedo@debian.org>  Thu, 29 Oct 2015 11:19:56 +0100

mpv (0.11.0-1) unstable; urgency=medium

  * New upstream release
  * Drop ladspa-sdk and libbs2b-dev from Build-Depends
  * Enable sndio audio output (Closes: #798985)
  * Re-enable PIE.
    Thanks to Simon Ruderich for the patch (Closes: #799738)

 -- Alessandro Ghedini <ghedo@debian.org>  Thu, 24 Sep 2015 21:04:07 +0200

mpv (0.10.0-1) unstable; urgency=medium

  * New upstream release
  * Bump versioned Build-Depends for ffmpeg
  * Update waf to v1.8.12
  * Refresh patches
  * Disable PIE to avoid build failure
  * Enable rubberband support (Closes: #797734)

 -- Alessandro Ghedini <ghedo@debian.org>  Fri, 04 Sep 2015 10:52:31 +0200

mpv (0.9.2-1) unstable; urgency=medium

  [ Alessandro Ghedini ]
  * New upstream release
  * Add xdg-utils to Recommends
    xdg-screensaver is used to disable the screen saver.
  * Bump versioned Build-Depends on libav

  [ Jérémy Bobbio ]
  * Stop recording the build date (Closes: #784267)

 -- Alessandro Ghedini <ghedo@debian.org>  Sat, 30 May 2015 15:05:54 +0200

mpv (0.9.1-1) unstable; urgency=medium

  * New upstream release
  * Update 02_fix-config-path.patch

 -- Alessandro Ghedini <ghedo@debian.org>  Sun, 03 May 2015 12:51:14 +0200

mpv (0.9.0-1) unstable; urgency=medium

  * New upstream release
  * Bump required libass version
  * libmpg123 support was dropped upstream
  * LIRC support was dropped upstream
  * Joystick support was dropped upstream
  * Refresh patches
  * Update symbols file

 -- Alessandro Ghedini <ghedo@debian.org>  Mon, 27 Apr 2015 10:24:25 +0200

mpv (0.8.3-1) unstable; urgency=medium

  * New upstream release

 -- Alessandro Ghedini <ghedo@debian.org>  Tue, 17 Mar 2015 14:53:12 +0100

mpv (0.8.2-1) unstable; urgency=medium

  * New upstream release

 -- Alessandro Ghedini <ghedo@debian.org>  Sun, 01 Mar 2015 13:05:37 +0100

mpv (0.8.0-1) unstable; urgency=medium

  * New upstream release
  * Update to waf 1.8.4
  * Don't run clean if no waf is present
  * Refresh patches
  * Update symbols file
  * Only enable joystick support on linux

 -- Alessandro Ghedini <ghedo@debian.org>  Wed, 18 Feb 2015 15:12:55 +0100

mpv (0.7.3-1) unstable; urgency=medium

  * New upstream release
  * Bump version of youtube-dl in Recommends

 -- Alessandro Ghedini <ghedo@debian.org>  Wed, 28 Jan 2015 17:18:43 +0100

mpv (0.7.2-1) unstable; urgency=medium

  * New upstream release
    - Enable ytdl_hook script by default (Closes: #772472)
  * Enable joystick support (Closes: #773234)

 -- Alessandro Ghedini <ghedo@debian.org>  Sat, 20 Dec 2014 12:31:39 +0100

mpv (0.7.1-1) unstable; urgency=medium

  * New upstream release
  * Update 03_waf.patch to waf 1.8.1
  * Refresh patches
  * Manually set zsh completion install path
  * Remove --nocache option from waf invocation
  * Update libmpv symbols file
  * Drop libquvi support, replaced by built-in Lua script based on youtube-dl
  * Add Recommends on youtube-dl

 -- Alessandro Ghedini <ghedo@debian.org>  Wed, 03 Dec 2014 10:43:28 +0100

mpv (0.6.2-2) unstable; urgency=medium

  * Re-enable CDDA support via libcdio (Closes: #766725)

 -- Alessandro Ghedini <ghedo@debian.org>  Sat, 25 Oct 2014 15:16:57 +0200

mpv (0.6.2-1) unstable; urgency=medium

  * New upstream release

 -- Alessandro Ghedini <ghedo@debian.org>  Fri, 24 Oct 2014 21:16:49 +0200

mpv (0.6.1-1) unstable; urgency=medium

  * New upstream release
    - Fix the autodetection of the input format in the vf_stereo3d filter
      (Closes: #763904)
    - Don't create 0x0 windows on X11 (Closes: #764419)
  * Remove unused build deps
  * Enable support for xrandr
  * Bump Standards-Version to 3.9.6 (no changes needed)
  * Don't install input configuration files as examples (they are now installed
    by the upstream build system as normal documentation)

 -- Alessandro Ghedini <ghedo@debian.org>  Sun, 12 Oct 2014 14:39:57 +0200

mpv (0.6.0-1) unstable; urgency=medium

  * New upstream release
    - Add video/ogg to the list of supported MIME types in the *.desktop file
      (Closes: #763173)
  * Switch to libjpeg-turbo (Closes: #763484)

 -- Alessandro Ghedini <ghedo@debian.org>  Tue, 30 Sep 2014 21:15:03 +0200

mpv (0.5.4-1) unstable; urgency=medium

  * New upstream release
    - Rebuild should fix warnings regarding libav libraries versions
      (Closes: #762229)

 -- Alessandro Ghedini <ghedo@debian.org>  Tue, 23 Sep 2014 21:37:19 +0200

mpv (0.5.3-1) unstable; urgency=medium

  * New upstream release
  * Fix wildcard-matches-nothing-in-dep5-copyright

 -- Alessandro Ghedini <ghedo@debian.org>  Wed, 10 Sep 2014 20:05:33 +0200

mpv (0.5.1-1) unstable; urgency=medium

  * New upstream release

 -- Alessandro Ghedini <ghedo@debian.org>  Wed, 27 Aug 2014 11:05:35 +0200

mpv (0.5.0-1) unstable; urgency=medium

  * New upstream release
  * Update path of example Lua scripts
  * Refresh 02_fix-config-path.patch
  * Update *.symbols file

 -- Alessandro Ghedini <ghedo@debian.org>  Tue, 12 Aug 2014 11:52:56 +0200

mpv (0.4.2-1) unstable; urgency=medium

  * New upstream release
    - Include point releases too in the release notes (Closes: #722997)

 -- Alessandro Ghedini <ghedo@debian.org>  Sat, 26 Jul 2014 12:29:29 +0200

mpv (0.4.1-1) unstable; urgency=medium

  * New upstream release

 -- Alessandro Ghedini <ghedo@debian.org>  Fri, 11 Jul 2014 18:11:27 +0200

mpv (0.4.0-1) unstable; urgency=medium

  * New upstream release
  * Refresh 01_desktop-path.patch
  * Refresh 02_fix-config-path.patch
  * Enable shared libmpv client library
  * Make mpv Multi-Arch: foreign
  * Add mpv-dbg package as well
  * Disable libpostproc support (ffmpeg's libpostproc is needed)
  * Install Lua scripting examples
  * Disable cdda support
  * Bump lcms2 versioned Build-Depends
  * Build and install zsh completion script
  * Install upstream release notes as changelog (Closes: #722997)

 -- Alessandro Ghedini <ghedo@debian.org>  Wed, 25 Jun 2014 21:10:18 +0200

mpv (0.3.11-1) unstable; urgency=medium

  * New upstream release
  * Drop gcc-4.8 Build-Depends for sparc (Closes: #751321)

 -- Alessandro Ghedini <ghedo@debian.org>  Sun, 15 Jun 2014 14:35:14 +0200

mpv (0.3.10-2) unstable; urgency=medium

  * Switch to Lua 5.2

 -- Alessandro Ghedini <ghedo@debian.org>  Wed, 28 May 2014 21:45:06 +0200

mpv (0.3.10-1) unstable; urgency=medium

  * New upstream release
  * Enable support for libavdevice

 -- Alessandro Ghedini <ghedo@debian.org>  Sun, 25 May 2014 14:59:56 +0200

mpv (0.3.9-2) unstable; urgency=low

  [ Reinhard Tartler ]
  * Merge branch experimental

  [ Alessandro Ghedini ]
  * Remove forced gcc-4.8 build depends on powerpc
  * Rebuild against libav10

 -- Alessandro Ghedini <ghedo@debian.org>  Mon, 12 May 2014 12:06:15 +0200

mpv (0.3.9-1) unstable; urgency=medium

  * New upstream release

 -- Alessandro Ghedini <ghedo@debian.org>  Wed, 30 Apr 2014 13:28:31 +0200

mpv (0.3.8-1) unstable; urgency=medium

  * New upstream release

 -- Alessandro Ghedini <ghedo@debian.org>  Fri, 18 Apr 2014 10:56:21 +0200

mpv (0.3.7-1) unstable; urgency=medium

  * New upstream release
  * Enable all hardening options.
    Thanks to Simon Ruderich for the patch (Closes: #741439)

 -- Alessandro Ghedini <ghedo@debian.org>  Sun, 30 Mar 2014 20:00:42 +0200

mpv (0.3.6-1) unstable; urgency=medium

  * New upstream release
  * Update 03_waf.patch to newer waf version

 -- Alessandro Ghedini <ghedo@debian.org>  Tue, 11 Mar 2014 16:00:20 +0100

mpv (0.3.5-1) unstable; urgency=medium

  * New upstream release

 -- Alessandro Ghedini <ghedo@debian.org>  Wed, 12 Feb 2014 22:56:33 +0100

mpv (0.3.4-1) unstable; urgency=medium

  * New upstream release
  * Refresh patches

 -- Alessandro Ghedini <ghedo@debian.org>  Sat, 01 Feb 2014 12:20:29 +0100

mpv (0.3.3-1+exp1) experimental; urgency=low

  * Rebuild against libav10

 -- Reinhard Tartler <siretart@tauware.de>  Fri, 17 Jan 2014 03:35:15 +0000

mpv (0.3.3-1) unstable; urgency=medium

  * New upstream release

 -- Alessandro Ghedini <ghedo@debian.org>  Thu, 16 Jan 2014 23:34:23 +0100

mpv (0.3.2-1) unstable; urgency=medium

  * New upstream release
  * Default to gcc-4.8 on powerpcspe too (Closes: #733924)

 -- Alessandro Ghedini <ghedo@debian.org>  Mon, 06 Jan 2014 21:19:23 +0100

mpv (0.3.1-1) unstable; urgency=medium

  * New upstream release
  * Drop 04_use-atomic-not-sync.patch (merged upstream)

 -- Alessandro Ghedini <ghedo@debian.org>  Wed, 01 Jan 2014 22:51:36 +0100

mpv (0.3.0-2) unstable; urgency=medium

  * Enable ALSA on Linux only (should fix FTBFS on kfreebsd)
  * Add 04_use-atomic-not-sync.patch to fix FTBFS on mips, powerpc and sparc
    (Closes: #733632)
  * Explicitly use gcc-4.8 on powerpc and sparc
  * Use waf verbose output (shows build commands)

 -- Alessandro Ghedini <ghedo@debian.org>  Tue, 31 Dec 2013 12:38:24 +0100

mpv (0.3.0-1) unstable; urgency=medium

  * New upstream release
    - Fix --vf=expand example in manpage (Closes: #732271)
  * Add 03_waf.patch to provide uncompressed waf scripts and modules
  * Switch to waf build script
  * Drop libmng-dev Build-Depends (not used anymore)
  * Bump Standards-Version to 3.9.5 (no changes needed)
  * Enable support for dvdnav
  * Install more docs

 -- Alessandro Ghedini <ghedo@debian.org>  Sun, 29 Dec 2013 20:04:26 +0100

mpv (0.2.4-2) unstable; urgency=medium

  * Use /etc/mpv instead of /usr/etc/mpv for configuration (Closes: #732214)
    - Add 02_fix-config-path.patch to update the manpage regarding
      config directories

 -- Alessandro Ghedini <ghedo@debian.org>  Sun, 15 Dec 2013 19:31:51 +0100

mpv (0.2.4-1) unstable; urgency=low

  * New upstream release

 -- Alessandro Ghedini <ghedo@debian.org>  Sun, 01 Dec 2013 22:37:02 +0100

mpv (0.2.3-1) unstable; urgency=low

  * New upstream release

 -- Alessandro Ghedini <ghedo@debian.org>  Fri, 08 Nov 2013 11:34:14 +0100

mpv (0.2.2-1) unstable; urgency=low

  * New upstream release
  * Use absolute paths for (Try)Exec in mpv.desktop (Closes: #728149)

 -- Alessandro Ghedini <ghedo@debian.org>  Sun, 03 Nov 2013 12:01:35 +0100

mpv (0.2.1-1) unstable; urgency=low

  * New upstream release
  * Drop 01_spelling.patch (merged upstream)

 -- Alessandro Ghedini <ghedo@debian.org>  Sun, 20 Oct 2013 17:04:17 +0200

mpv (0.2.0-1) unstable; urgency=low

  * New upstream release
  * Install sample configuration files as examples
  * Enable Lua scripting support
  * Remove copyright for talloc (not used anymore)
  * Update installed docs list
  * Update 01_spelling.patch
  * Enable VAAPI support

 -- Alessandro Ghedini <ghedo@debian.org>  Wed, 16 Oct 2013 12:38:59 +0200

mpv (0.1.7-1) unstable; urgency=low

  * New upstream release
  * Do not use python3 version of python-docutils
    (it seems to be having some trouble on the buildd)

 -- Alessandro Ghedini <ghedo@debian.org>  Sat, 21 Sep 2013 11:39:51 +0200

mpv (0.1.6-1) unstable; urgency=low

  * New upstream release
  * Add 01_spelling.patch to fix spelling error found by lintian

 -- Alessandro Ghedini <ghedo@debian.org>  Sat, 14 Sep 2013 15:36:57 +0200

mpv (0.1.5-1) unstable; urgency=low

  [ Andreas Boll ]
  * Restrict wayland support to linux-any
  * Fix Vcs-Browser url

  [ Alessandro Ghedini ]
  * New upstream release

 -- Alessandro Ghedini <ghedo@debian.org>  Sat, 07 Sep 2013 12:01:58 +0200

mpv (0.1.4-1) unstable; urgency=low

  * New upstream release

 -- Alessandro Ghedini <ghedo@debian.org>  Mon, 02 Sep 2013 13:10:37 +0200

mpv (0.1.3-1) unstable; urgency=low

  * New upstream release
  * Enable libpostproc support
  * Tighten Build-Depends on libav libraries

 -- Alessandro Ghedini <ghedo@debian.org>  Sun, 25 Aug 2013 10:49:15 +0200

mpv (0.1.0-1) unstable; urgency=low

  * Initial release (Closes: #719654)

 -- Alessandro Ghedini <ghedo@debian.org>  Wed, 14 Aug 2013 12:28:04 +0200<|MERGE_RESOLUTION|>--- conflicted
+++ resolved
@@ -1,17 +1,15 @@
-<<<<<<< HEAD
-mpv (0.32.0-2-nonfree) unstable; urgency=medium
-
-  * Custom Version built with cuda, cuvid, nvdec and nvenc support
-
- -- ciwei100000 <ciwei100000@gmail.com>  Tue, 11 Aug 2020 20:38:02 -0700
-=======
 mpv (0.32.0-3) unstable; urgency=medium
 
   * debian/patches: Apply upstream fix for CVE-2021-30145 (Closes: #986839)
     Thanks to Jan Ekström.
 
  -- Sebastian Ramacher <sramacher@debian.org>  Mon, 26 Apr 2021 09:10:40 +0200
->>>>>>> 531b362e
+
+mpv (0.32.0-2-nonfree) unstable; urgency=medium
+
+  * Custom Version built with cuda, cuvid, nvdec and nvenc support
+
+ -- ciwei100000 <ciwei100000@gmail.com>  Tue, 11 Aug 2020 20:38:02 -0700
 
 mpv (0.32.0-2) unstable; urgency=medium
 
