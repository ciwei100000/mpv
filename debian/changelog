<<<<<<< HEAD
mpv (0.8.0-1+ffmpeg) experimental; urgency=medium

  * Build against ffmpeg

 -- Alessandro Ghedini <ghedo@debian.org>  Wed, 18 Feb 2015 15:19:25 +0100
=======
mpv (0.8.2-1) unstable; urgency=medium

  * New upstream release

 -- Alessandro Ghedini <ghedo@debian.org>  Sun, 01 Mar 2015 13:05:37 +0100
>>>>>>> 374779d1

mpv (0.8.0-1) unstable; urgency=medium

  * New upstream release
  * Update to waf 1.8.4
  * Don't run clean if no waf is present
  * Refresh patches
  * Update symbols file
  * Only enable joystick support on linux

 -- Alessandro Ghedini <ghedo@debian.org>  Wed, 18 Feb 2015 15:12:55 +0100

mpv (0.7.3-1+ffmpeg) experimental; urgency=medium

  * Build against ffmpeg

 -- Alessandro Ghedini <ghedo@debian.org>  Thu, 29 Jan 2015 10:00:08 +0100

mpv (0.7.3-1) unstable; urgency=medium

  * New upstream release
  * Bump version of youtube-dl in Recommends

 -- Alessandro Ghedini <ghedo@debian.org>  Wed, 28 Jan 2015 17:18:43 +0100

mpv (0.7.2-1+ffmpeg) experimental; urgency=medium

  * Build against ffmpeg

 -- Alessandro Ghedini <ghedo@debian.org>  Sat, 20 Dec 2014 12:40:25 +0100

mpv (0.7.2-1) unstable; urgency=medium

  * New upstream release
    - Enable ytdl_hook script by default (Closes: #772472)
  * Enable joystick support (Closes: #773234)

 -- Alessandro Ghedini <ghedo@debian.org>  Sat, 20 Dec 2014 12:31:39 +0100

mpv (0.7.1-1+ffmpeg) experimental; urgency=medium

  * Build against ffmpeg

 -- Alessandro Ghedini <ghedo@debian.org>  Wed, 03 Dec 2014 10:57:40 +0100

mpv (0.7.1-1) unstable; urgency=medium

  * New upstream release
  * Update 03_waf.patch to waf 1.8.1
  * Refresh patches
  * Manually set zsh completion install path
  * Remove --nocache option from waf invocation
  * Update libmpv symbols file
  * Drop libquvi support, replaced by built-in Lua script based on youtube-dl
  * Add Recommends on youtube-dl

 -- Alessandro Ghedini <ghedo@debian.org>  Wed, 03 Dec 2014 10:43:28 +0100

mpv (0.6.2-2+ffmpeg) experimental; urgency=medium

  * Build against ffmpeg

 -- Alessandro Ghedini <ghedo@debian.org>  Tue, 28 Oct 2014 16:04:11 +0100

mpv (0.6.2-2) unstable; urgency=medium

  * Re-enable CDDA support via libcdio (Closes: #766725)

 -- Alessandro Ghedini <ghedo@debian.org>  Sat, 25 Oct 2014 15:16:57 +0200

mpv (0.6.2-1+ffmpeg) experimental; urgency=medium

  * Build against ffmpeg

 -- Alessandro Ghedini <ghedo@debian.org>  Fri, 24 Oct 2014 21:21:26 +0200

mpv (0.6.2-1) unstable; urgency=medium

  * New upstream release

 -- Alessandro Ghedini <ghedo@debian.org>  Fri, 24 Oct 2014 21:16:49 +0200

mpv (0.6.1-1+ffmpeg) experimental; urgency=medium

  * Build against ffmpeg

 -- Alessandro Ghedini <ghedo@debian.org>  Sun, 12 Oct 2014 14:48:59 +0200

mpv (0.6.1-1) unstable; urgency=medium

  * New upstream release
    - Fix the autodetection of the input format in the vf_stereo3d filter
      (Closes: #763904)
    - Don't create 0x0 windows on X11 (Closes: #764419)
  * Remove unused build deps
  * Enable support for xrandr
  * Bump Standards-Version to 3.9.6 (no changes needed)
  * Don't install input configuration files as examples (they are now installed
    by the upstream build system as normal documentation)

 -- Alessandro Ghedini <ghedo@debian.org>  Sun, 12 Oct 2014 14:39:57 +0200

mpv (0.6.0-1+ffmpeg) experimental; urgency=medium

  * Build against ffmpeg (Closes: #763736)

 -- Alessandro Ghedini <ghedo@debian.org>  Sat, 04 Oct 2014 17:42:04 +0200

mpv (0.6.0-1) unstable; urgency=medium

  * New upstream release
    - Add video/ogg to the list of supported MIME types in the *.desktop file
      (Closes: #763173)
  * Switch to libjpeg-turbo (Closes: #763484)

 -- Alessandro Ghedini <ghedo@debian.org>  Tue, 30 Sep 2014 21:15:03 +0200

mpv (0.5.4-1) unstable; urgency=medium

  * New upstream release
    - Rebuild should fix warnings regarding libav libraries versions
      (Closes: #762229)

 -- Alessandro Ghedini <ghedo@debian.org>  Tue, 23 Sep 2014 21:37:19 +0200

mpv (0.5.3-1) unstable; urgency=medium

  * New upstream release
  * Fix wildcard-matches-nothing-in-dep5-copyright

 -- Alessandro Ghedini <ghedo@debian.org>  Wed, 10 Sep 2014 20:05:33 +0200

mpv (0.5.1-1) unstable; urgency=medium

  * New upstream release

 -- Alessandro Ghedini <ghedo@debian.org>  Wed, 27 Aug 2014 11:05:35 +0200

mpv (0.5.0-1) unstable; urgency=medium

  * New upstream release
  * Update path of example Lua scripts
  * Refresh 02_fix-config-path.patch
  * Update *.symbols file

 -- Alessandro Ghedini <ghedo@debian.org>  Tue, 12 Aug 2014 11:52:56 +0200

mpv (0.4.2-1) unstable; urgency=medium

  * New upstream release
    - Include point releases too in the release notes (Closes: #722997)

 -- Alessandro Ghedini <ghedo@debian.org>  Sat, 26 Jul 2014 12:29:29 +0200

mpv (0.4.1-1) unstable; urgency=medium

  * New upstream release

 -- Alessandro Ghedini <ghedo@debian.org>  Fri, 11 Jul 2014 18:11:27 +0200

mpv (0.4.0-1) unstable; urgency=medium

  * New upstream release
  * Refresh 01_desktop-path.patch
  * Refresh 02_fix-config-path.patch
  * Enable shared libmpv client library
  * Make mpv Multi-Arch: foreign
  * Add mpv-dbg package as well
  * Disable libpostproc support (ffmpeg's libpostproc is needed)
  * Install Lua scripting examples
  * Disable cdda support
  * Bump lcms2 versioned Build-Depends
  * Build and install zsh completion script
  * Install upstream release notes as changelog (Closes: #722997)

 -- Alessandro Ghedini <ghedo@debian.org>  Wed, 25 Jun 2014 21:10:18 +0200

mpv (0.3.11-1) unstable; urgency=medium

  * New upstream release
  * Drop gcc-4.8 Build-Depends for sparc (Closes: #751321)

 -- Alessandro Ghedini <ghedo@debian.org>  Sun, 15 Jun 2014 14:35:14 +0200

mpv (0.3.10-2) unstable; urgency=medium

  * Switch to Lua 5.2

 -- Alessandro Ghedini <ghedo@debian.org>  Wed, 28 May 2014 21:45:06 +0200

mpv (0.3.10-1) unstable; urgency=medium

  * New upstream release
  * Enable support for libavdevice

 -- Alessandro Ghedini <ghedo@debian.org>  Sun, 25 May 2014 14:59:56 +0200

mpv (0.3.9-2) unstable; urgency=low

  [ Reinhard Tartler ]
  * Merge branch experimental

  [ Alessandro Ghedini ]
  * Remove forced gcc-4.8 build depends on powerpc
  * Rebuild against libav10

 -- Alessandro Ghedini <ghedo@debian.org>  Mon, 12 May 2014 12:06:15 +0200

mpv (0.3.9-1) unstable; urgency=medium

  * New upstream release

 -- Alessandro Ghedini <ghedo@debian.org>  Wed, 30 Apr 2014 13:28:31 +0200

mpv (0.3.8-1) unstable; urgency=medium

  * New upstream release

 -- Alessandro Ghedini <ghedo@debian.org>  Fri, 18 Apr 2014 10:56:21 +0200

mpv (0.3.7-1) unstable; urgency=medium

  * New upstream release
  * Enable all hardening options.
    Thanks to Simon Ruderich for the patch (Closes: #741439)

 -- Alessandro Ghedini <ghedo@debian.org>  Sun, 30 Mar 2014 20:00:42 +0200

mpv (0.3.6-1) unstable; urgency=medium

  * New upstream release
  * Update 03_waf.patch to newer waf version

 -- Alessandro Ghedini <ghedo@debian.org>  Tue, 11 Mar 2014 16:00:20 +0100

mpv (0.3.5-1) unstable; urgency=medium

  * New upstream release

 -- Alessandro Ghedini <ghedo@debian.org>  Wed, 12 Feb 2014 22:56:33 +0100

mpv (0.3.4-1) unstable; urgency=medium

  * New upstream release
  * Refresh patches

 -- Alessandro Ghedini <ghedo@debian.org>  Sat, 01 Feb 2014 12:20:29 +0100

mpv (0.3.3-1+exp1) experimental; urgency=low

  * Rebuild against libav10

 -- Reinhard Tartler <siretart@tauware.de>  Fri, 17 Jan 2014 03:35:15 +0000

mpv (0.3.3-1) unstable; urgency=medium

  * New upstream release

 -- Alessandro Ghedini <ghedo@debian.org>  Thu, 16 Jan 2014 23:34:23 +0100

mpv (0.3.2-1) unstable; urgency=medium

  * New upstream release
  * Default to gcc-4.8 on powerpcspe too (Closes: #733924)

 -- Alessandro Ghedini <ghedo@debian.org>  Mon, 06 Jan 2014 21:19:23 +0100

mpv (0.3.1-1) unstable; urgency=medium

  * New upstream release
  * Drop 04_use-atomic-not-sync.patch (merged upstream)

 -- Alessandro Ghedini <ghedo@debian.org>  Wed, 01 Jan 2014 22:51:36 +0100

mpv (0.3.0-2) unstable; urgency=medium

  * Enable ALSA on Linux only (should fix FTBFS on kfreebsd)
  * Add 04_use-atomic-not-sync.patch to fix FTBFS on mips, powerpc and sparc
    (Closes: #733632)
  * Explicitly use gcc-4.8 on powerpc and sparc
  * Use waf verbose output (shows build commands)

 -- Alessandro Ghedini <ghedo@debian.org>  Tue, 31 Dec 2013 12:38:24 +0100

mpv (0.3.0-1) unstable; urgency=medium

  * New upstream release
    - Fix --vf=expand example in manpage (Closes: #732271)
  * Add 03_waf.patch to provide uncompressed waf scripts and modules
  * Switch to waf build script
  * Drop libmng-dev Build-Depends (not used anymore)
  * Bump Standards-Version to 3.9.5 (no changes needed)
  * Enable support for dvdnav
  * Install more docs

 -- Alessandro Ghedini <ghedo@debian.org>  Sun, 29 Dec 2013 20:04:26 +0100

mpv (0.2.4-2) unstable; urgency=medium

  * Use /etc/mpv instead of /usr/etc/mpv for configuration (Closes: #732214)
    - Add 02_fix-config-path.patch to update the manpage regarding
      config directories

 -- Alessandro Ghedini <ghedo@debian.org>  Sun, 15 Dec 2013 19:31:51 +0100

mpv (0.2.4-1) unstable; urgency=low

  * New upstream release

 -- Alessandro Ghedini <ghedo@debian.org>  Sun, 01 Dec 2013 22:37:02 +0100

mpv (0.2.3-1) unstable; urgency=low

  * New upstream release

 -- Alessandro Ghedini <ghedo@debian.org>  Fri, 08 Nov 2013 11:34:14 +0100

mpv (0.2.2-1) unstable; urgency=low

  * New upstream release
  * Use absolute paths for (Try)Exec in mpv.desktop (Closes: #728149)

 -- Alessandro Ghedini <ghedo@debian.org>  Sun, 03 Nov 2013 12:01:35 +0100

mpv (0.2.1-1) unstable; urgency=low

  * New upstream release
  * Drop 01_spelling.patch (merged upstream)

 -- Alessandro Ghedini <ghedo@debian.org>  Sun, 20 Oct 2013 17:04:17 +0200

mpv (0.2.0-1) unstable; urgency=low

  * New upstream release
  * Install sample configuration files as examples
  * Enable Lua scripting support
  * Remove copyright for talloc (not used anymore)
  * Update installed docs list
  * Update 01_spelling.patch
  * Enable VAAPI support

 -- Alessandro Ghedini <ghedo@debian.org>  Wed, 16 Oct 2013 12:38:59 +0200

mpv (0.1.7-1) unstable; urgency=low

  * New upstream release
  * Do not use python3 version of python-docutils
    (it seems to be having some trouble on the buildd)

 -- Alessandro Ghedini <ghedo@debian.org>  Sat, 21 Sep 2013 11:39:51 +0200

mpv (0.1.6-1) unstable; urgency=low

  * New upstream release
  * Add 01_spelling.patch to fix spelling error found by lintian

 -- Alessandro Ghedini <ghedo@debian.org>  Sat, 14 Sep 2013 15:36:57 +0200

mpv (0.1.5-1) unstable; urgency=low

  [ Andreas Boll ]
  * Restrict wayland support to linux-any
  * Fix Vcs-Browser url

  [ Alessandro Ghedini ]
  * New upstream release

 -- Alessandro Ghedini <ghedo@debian.org>  Sat, 07 Sep 2013 12:01:58 +0200

mpv (0.1.4-1) unstable; urgency=low

  * New upstream release

 -- Alessandro Ghedini <ghedo@debian.org>  Mon, 02 Sep 2013 13:10:37 +0200

mpv (0.1.3-1) unstable; urgency=low

  * New upstream release
  * Enable libpostproc support
  * Tighten Build-Depends on libav libraries

 -- Alessandro Ghedini <ghedo@debian.org>  Sun, 25 Aug 2013 10:49:15 +0200

mpv (0.1.0-1) unstable; urgency=low

  * Initial release (Closes: #719654)

 -- Alessandro Ghedini <ghedo@debian.org>  Wed, 14 Aug 2013 12:28:04 +0200<|MERGE_RESOLUTION|>--- conflicted
+++ resolved
@@ -1,16 +1,14 @@
-<<<<<<< HEAD
+mpv (0.8.2-1) unstable; urgency=medium
+
+  * New upstream release
+
+ -- Alessandro Ghedini <ghedo@debian.org>  Sun, 01 Mar 2015 13:05:37 +0100
+
 mpv (0.8.0-1+ffmpeg) experimental; urgency=medium
 
   * Build against ffmpeg
 
  -- Alessandro Ghedini <ghedo@debian.org>  Wed, 18 Feb 2015 15:19:25 +0100
-=======
-mpv (0.8.2-1) unstable; urgency=medium
-
-  * New upstream release
-
- -- Alessandro Ghedini <ghedo@debian.org>  Sun, 01 Mar 2015 13:05:37 +0100
->>>>>>> 374779d1
 
 mpv (0.8.0-1) unstable; urgency=medium
 
