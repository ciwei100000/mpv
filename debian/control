--- conflicted
+++ resolved
@@ -20,8 +20,7 @@
  libcdio-paranoia-dev,
  libdrm-dev (>= 2.4.75),
  libdvdnav-dev,
- libegl1-mesa-dev [linux-any], 
- libffmpeg-nvenc-dev,
+ libegl1-mesa-dev [linux-any],
  libgbm-dev,
  libffmpeg-nvenc-dev [amd64 arm64 i386],
  libgl1-mesa-dev,
@@ -29,12 +28,8 @@
  libjpeg-dev,
  liblcms2-dev (>= 2.6~),
  liblua5.2-dev,
-<<<<<<< HEAD
- libplacebo-dev,
-=======
  libmujs-dev,
  libplacebo-dev (>= 3.104),
->>>>>>> 6b12e993
  libpulse-dev,
  librubberband-dev,
  libsdl2-dev,
@@ -52,11 +47,7 @@
  libxrandr-dev,
  libxss-dev,
  libxv-dev,
-<<<<<<< HEAD
- libvulkan-dev, 
-=======
  libzimg-dev,
->>>>>>> 6b12e993
  pkg-config,
  python3,
  python3-docutils,
